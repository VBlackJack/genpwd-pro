# GenPwd Pro - Android

[![Android CI](https://github.com/VBlackJack/genpwd-pro/actions/workflows/android-ci.yml/badge.svg)](https://github.com/VBlackJack/genpwd-pro/actions/workflows/android-ci.yml)

**Version:** 1.2.0-alpha.7
**Application de gestion de mots de passe ultra-sécurisée pour Android**

GenPwd Pro Android est un **gestionnaire de mots de passe complet** avec coffre-fort chiffré (Vault), générateur de mots de passe avancé, support TOTP/2FA, et synchronisation cloud. Conçu avec les dernières technologies Android et une architecture de sécurité militaire (Argon2id + AES-256-GCM).

---

## ⚠️ Architecture Actuelle (Post-Migration)

**IMPORTANT :** GenPwd Pro utilise un **système de fichiers .gpv** (GenPwd Vault) pour stocker les données sensibles.

<<<<<<< HEAD
- ✅ **Production** : Fichiers `.gpv` chiffrés (JSON portable avec Argon2id + AES-256-GCM)
- ✅ **Room Database** : Uniquement pour métadonnées (VaultRegistryEntry, PasswordHistoryEntity)
- ❌ **Ancien système Room-based** : Supprimé le 2025-11-01 (VaultEntity, VaultEntryEntity, etc.)
=======
- ✅ **Production** : Fichiers `.gpv` chiffrés (JSON portable)
- ✅ **Room Database** : Uniquement pour métadonnées (registre, historique)
- ❌ **Ancien système Room-based** : Déprécié (DEBUG only)
>>>>>>> 261d6b4b

📖 **Pour une compréhension complète de l'architecture, consultez [ARCHITECTURE.md](ARCHITECTURE.md)**

---

## Table des matières

- [Architecture Actuelle](#architecture-actuelle-post-migration)
- [Fonctionnalités](#fonctionnalités)
- [Architecture de sécurité](#architecture-de-sécurité)
- [Pile technologique](#pile-technologique)
- [Prérequis](#prérequis)
- [Installation](#installation)
- [Utilisation](#utilisation)
- [Architecture du projet](#architecture-du-projet)
- [Statistiques](#statistiques)
- [Roadmap](#roadmap)
- [Contribution](#contribution)
- [Licence](#licence)

---

## Fonctionnalités

### 🔐 Coffre-fort sécurisé (Vault System)

- **Chiffrement militaire** : Argon2id (dérivation de clé) + AES-256-GCM (chiffrement authentifié)
- **Multi-vaults** : Créez plusieurs coffres-forts indépendants avec master passwords différents
- **Architecture zero-knowledge** : Vos données ne sont jamais accessibles sans master password
- **Déverrouillage biométrique** ✨ **IMPROVED in alpha.7** :
  - Support empreinte digitale et reconnaissance faciale (BIOMETRIC_STRONG)
  - Messages d'erreur détaillés avec guidance actionnable
  - Prompts contextuels adaptés au vault
  - Variantes courtes/longues pour différents contextes UI
  - Messages d'état de disponibilité biométrique
- **Auto-lock** : Verrouillage automatique après inactivité (configurable 1-60 min)
- **In-memory keys** : Clés de chiffrement stockées uniquement en RAM (wiped on lock)

### 📝 Gestion des entrées (4 types)

**1. Mots de passe (LOGIN)**
- Titre, username, password, URL, notes
- Génération de mots de passe intégrée
- Score de sécurité automatique
- Détection de compromission (Have I Been Pwned)
- Historique des versions

**2. Notes sécurisées (NOTE)**
- Notes textuelles chiffrées
- Markdown support
- Tags et favoris
- Recherche full-text

**3. Cartes bancaires (CARD)**
- Numéro de carte (chiffré)
- CVV (chiffré)
- Date d'expiration
- Code PIN (chiffré)
- Nom du titulaire

**4. Identités (IDENTITY)**
- Passeport, permis de conduire, CNI
- Nom complet, date de naissance
- Numéro de document
- Données personnelles chiffrées

### 🔢 Authentification à deux facteurs (2FA/TOTP)

- **Générateur TOTP intégré** : Compatible Google Authenticator, Authy, etc.
- **Codes en temps réel** : Affichage du code avec compte à rebours animé
- **Scan QR code** : Configuration rapide (à venir)
- **URI parsing** : Support otpauth://totp/...
- **Multi-algorithmes** : SHA1, SHA256, SHA512
- **Périodes configurables** : 30s, 60s, etc.
- **RFC 6238 compliant** : Standard industrie

### ⚡ Générateur de mots de passe

**Générateur classique :**
- Longueur configurable (8-32 caractères)
- Majuscules, minuscules, chiffres, symboles
- Mots séparables pour mémorisation
- Placement visuel des caractères
- Copie rapide dans presse-papiers
- Évaluation de la force (0-100%)

**Générateur de phrases :**
- Phrases aléatoires de 3-10 mots
- Liste de 10 000+ mots français
- Séparateurs personnalisables
- Plus mémorables et sécurisées
- Support dictionnaires multilingues (FR/EN/LA)

**Modes de génération :**
- ✅ **Syllables** : Mots prononcables (alternance consonnes/voyelles)
- ✅ **Passphrase** : Phrases de passe depuis dictionnaires
- ✅ **Leet Speak** : Transformation l33t
- ✅ **Système de blocs** : Patterns de casse personnalisés (U/T/L)
- ✅ **Placement visuel** : Contrôle précis des chiffres et spéciaux (0-100%)
- ✅ **Calcul d'entropie** : Jusqu'à 140 bits

### 📊 Analyse de sécurité ✨ **NEW in alpha.7**

**Dashboard de santé des mots de passe :**
- **Score global animé** : Gauge circulaire 0-100 avec animations fluides
- **Détection automatique** des problèmes de sécurité :
  - Mots de passe faibles (< 60%) avec raisons détaillées
  - Mots de passe réutilisés (groupés par fréquence)
  - Mots de passe compromis (Have I Been Pwned API)
  - Mots de passe anciens (> 90 jours sans mise à jour)
- **Statistiques rapides** : Total, moyenne de force
- **Actions recommandées** : Cartes cliquables pour corriger les problèmes
- **Navigation intégrée** : Accessible depuis le menu du vault

**Analyse de sécurité additionnelle :**

- **Password Analysis Tool** : Analyse approfondie de sécurité
- **Détection des mots de passe faibles** : Score < 60/100
- **Détection des doublons** : Identifie les mots de passe réutilisés
- **Mots de passe compromis** : Vérification via Have I Been Pwned API
- **Dashboard de santé** : Vue d'ensemble de la sécurité du vault
- **Statistiques** : Nombre total, par type, score moyen

### 🌐 Synchronisation cloud (E2E) ✨ NEW

**Status : ✅ PRODUCTION-READY avec 2 providers fonctionnels**

- **Chiffrement End-to-End** : AES-256-GCM avant upload (Zero-Knowledge)
- **2 Providers Production** :
  - ✅ **Google Drive** : OAuth2, 15 GB gratuit
  - ✅ **WebDAV** : Self-hosted (Nextcloud/ownCloud/Synology), privacy maximale
- **3 Providers Templates** : OneDrive, pCloud, ProtonDrive (guides d'implémentation inclus)
- **Résolution de conflits intelligente** : 5 stratégies (LOCAL_WINS, REMOTE_WINS, NEWEST_WINS, SMART_MERGE, MANUAL)
- **Synchronisation automatique** : WorkManager avec intervalle configurable (15min-24h)
- **Multi-devices** : Synchronisez entre tous vos appareils Android
- **Historique complet** : Statistiques détaillées, taux de succès, erreurs
- **Interface moderne** : Navigation intégrée (Paramètres → Historique)
- **Documentation complète** : 6 fichiers (3,800+ lignes) incluant guides OAuth2 pour utilisateurs

### 🔄 Import/Export

**Formats supportés :**
- CSV (import/export)
- JSON (export chiffré)
- KeePass KDBX (import) - à venir

**Backup automatique :**
- Sauvegarde locale chiffrée
- Export cloud sécurisé
- Restauration complète

### 📱 Organisation avancée

**Dossiers hiérarchiques :**
- Structure arborescente
- Dossiers imbriqués
- Icônes et couleurs personnalisées

**Tags multiples :**
- Tags par entrée (many-to-many)
- Filtrage par tag
- Couleurs personnalisées

**Favoris :**
- Marquer les entrées importantes
- Filtre favoris only
- Accès rapide

**Recherche puissante :**
- Recherche en temps réel
- Recherche full-text (titre, username, URL, notes)
- Filtres combinables (type + favoris + tags)

### 🎨 Interface moderne

- **Jetpack Compose 100%** : UI déclarative et performante
- **Material Design 3** : Interface moderne et cohérente
- **Dark theme** : Thème sombre élégant avec transitions fluides
- **Material You** ✨ **ENHANCED in alpha.7** :
  - **Activé par défaut** sur Android 12+ (API 31+)
  - Extraction automatique des couleurs du fond d'écran
  - Palette harmonieuse personnalisée pour chaque utilisateur
  - Fallback gracieux vers couleurs custom sur Android 11 et antérieur
  - Documentation complète de l'implémentation (Theme.kt, Color.kt)
- **Sections repliables** : Organisation intelligente sur mobile
- **Animations fluides** : Transitions et micro-interactions

### 🚀 Autres fonctionnalités

- **Onboarding** : 3 écrans d'introduction pour nouveaux utilisateurs
- **Autofill Service** : Remplissage automatique dans apps et navigateurs
- **Biometric unlock** : Empreinte digitale et reconnaissance faciale
- **Auto-lock** : Timeout configurable avec lock on background
- **Password history** : Historique des anciennes versions
- **ProGuard/R8** : Optimisation APK (-30% taille)

---

## Architecture de sécurité

GenPwd Pro utilise une architecture de sécurité en couches multiples basée sur les standards cryptographiques modernes.

### 1. Master Password → Derived Key (Argon2id)

```
Master Password
    ↓
Argon2id (3 iterations, 64MB memory, 4 threads)
    ↓
Derived Key (256 bits)
```

**Paramètres Argon2id :**
- **Iterations** : 3 (résistance aux attaques par force brute)
- **Memory** : 65536 KB (64 MB) (résistance aux GPU/ASIC)
- **Parallelism** : 4 threads (optimisé pour mobile)
- **Salt** : 32 bytes aléatoires (unique par vault)

### 2. Vault Key (AES-256-GCM)

```
Random AES-256 Key (Vault Key)
    ↓
Encrypted with Derived Key + IV (12 bytes)
    ↓
Stored: encryptedKey + keyIv
```

**Double encryption :**
- **Vault Key** : Clé AES-256 aléatoire générée à la création
- **Chiffrement** : Vault Key chiffrée avec Derived Key
- **Stockage** : Seule la version chiffrée est sauvegardée

### 3. Entry Fields (AES-256-GCM)

```
Entry Field (titre, password, notes, etc.)
    ↓
AES-256-GCM with Vault Key + Unique IV
    ↓
Ciphertext + Authentication Tag (128 bits)
```

**Chiffrement par champ :**
- **IV unique** : Chaque champ a son propre IV (12 bytes)
- **Authentification** : Tag GCM de 128 bits pour intégrité
- **Indépendance** : Compromission d'un champ n'affecte pas les autres

### 4. Zero-Knowledge Architecture

```
✅ Stocké :
- Master Password Hash (Argon2id) → vérification uniquement
- Salt (32 bytes)
- Encrypted Vault Key + IV
- Encrypted Entry Fields + IVs

❌ JAMAIS stocké :
- Master Password en clair
- Derived Key
- Vault Key en clair
- Entry Fields en clair
```

### 5. Gestion du Keystore Android (rotation d'alias)

- **Alias versionnés** : toutes les clés matérielles sont suffixées (`_v2`) pour permettre des rotations transparentes sans fuite d'anciens secrets.
- **Rechiffrement automatique** : lors du prochain déverrouillage, les secrets SQLCipher sont automatiquement ré-encryptés avec la dernière clé et les alias obsolètes sont supprimés.
- **Plan de secours utilisateur** : si le Keystore invalide une clé (ex. changement biométrique), l'application génère un nouveau secret chiffré et affiche un avertissement indiquant de restaurer une sauvegarde/coffre.

### 5. Standards et conformité

- **Argon2id** : RFC 9106 (Password Hashing Competition winner)
- **AES-256-GCM** : NIST SP 800-38D (Authenticated Encryption)
- **TOTP** : RFC 6238 (Time-based One-Time Password)
- **HOTP** : RFC 4226 (HMAC-based One-Time Password)

---

## Pile technologique

### Frameworks & Libraries

**Core Android :**
- **Kotlin** 1.9.10 (langage moderne avec coroutines)
- **Jetpack Compose** 2023.10.01 (UI déclarative 100%)
- **Material Design 3** 1.1.2 (interface moderne)
- **Android SDK** : Min 24 (Android 7.0), Target 34 (Android 14)

**Architecture :**
- **Hilt** 2.48 (Dependency Injection)
- **Room** 2.6.0 (base de données SQLite avec ORM)
- **DataStore** 1.0.0 (préférences)
- **Navigation Compose** 2.7.5 (navigation)
- **ViewModel & LiveData** 2.6.2 (gestion d'état)
- **Kotlin Coroutines** 1.7.3 (asynchrone)
- **Flow** (réactivité)

**Sécurité :**
- **Argon2-JVM** 2.11 (hashing Argon2id)
- **Android Crypto** (AES-256-GCM natif)
- **BiometricPrompt** 1.1.0 (empreinte/face)
- **Android Keystore** (stockage sécurisé clés)

**Utilitaires :**
- **Commons Codec** 1.16.0 (Base32 pour TOTP)
- **Gson** 2.10.1 (JSON parsing)
- **Accompanist Pager** 0.32.0 (onboarding)

**Testing :**
- **JUnit** 4.13.2
- **MockK** 1.13.8
- **Coroutines Test** 1.7.3
- **Espresso** 3.5.1
- **Compose UI Test** 2023.10.01

### Architecture Pattern

**MVVM (Model-View-ViewModel) + Clean Architecture**

```
┌─────────────────────────────────────────┐
│           UI Layer (Compose)            │
│  - Screens (*.Screen.kt)                │
│  - Components (@Composable)             │
└──────────────┬──────────────────────────┘
               │
               ↓
┌─────────────────────────────────────────┐
│      Presentation Layer (ViewModels)    │
│  - VaultViewModel                       │
│  - VaultListViewModel                   │
│  - EntryViewModel                       │
│  - PasswordGeneratorViewModel           │
└──────────────┬──────────────────────────┘
               │
               ↓
┌─────────────────────────────────────────┐
│       Domain Layer (Use Cases)          │
│  - DecryptedEntry (model)               │
│  - SecureNote / SecureCard              │
└──────────────┬──────────────────────────┘
               │
               ↓
┌─────────────────────────────────────────┐
│      Data Layer (Repository)            │
│  - VaultRepository                      │
│  - PasswordRepository                   │
│  - CloudSyncRepository                  │
└──────────────┬──────────────────────────┘
               │
               ↓
┌─────────────────────────────────────────┐
│  Infrastructure (Database + Crypto)     │
│  - Room Database (5 entities, 4 DAOs)   │
│  - VaultCryptoManager (Argon2 + AES)    │
│  - TotpGenerator (RFC 6238)             │
└─────────────────────────────────────────┘
```

---

## Prérequis

- **Android Studio** : Hedgehog (2023.1.1) ou plus récent
- **JDK** : 17 (configuré dans le projet)
- **Android SDK** :
  - Min SDK : 24 (Android 7.0 Nougat)
  - Target SDK : 34 (Android 14)
  - Compile SDK : 34
- **Gradle** : 8.2+ (wrapper inclus)
- **Kotlin** : 1.9.10

---

## Installation

### 1. Cloner le repository

```bash
git clone https://github.com/VBlackJack/genpwd-pro.git
cd genpwd-pro/android
```

### 2. Ouvrir dans Android Studio

1. Ouvrir Android Studio
2. File → Open → Sélectionner le dossier `/android`
3. Attendre la synchronisation Gradle (téléchargement des dépendances)

### 3. Build & Run

**Via Android Studio :**
1. Sélectionner un device (émulateur ou physique)
2. Cliquer sur Run (▶️) ou Shift+F10

**Via ligne de commande :**

```bash
# Debug build
./gradlew assembleDebug

# Release build (signé)
./gradlew assembleRelease

# Installer sur device
./gradlew installDebug
```

**APK généré :**
- Debug : `app/build/outputs/apk/debug/app-debug.apk`
- Release : `app/build/outputs/apk/release/app-release.apk`

### 4. Tests

```bash
# Tests unitaires
./gradlew test

# Tests instrumentés (nécessite un device)
./gradlew connectedAndroidTest

# Couverture de code
./gradlew jacocoTestReport
```

### 5. Préparer le SDK Android en CLI

Pour exécuter Lint et les builds en dehors d'Android Studio, installez un SDK Android minimal identique à la CI.

```bash
cd android
./scripts/install-android-sdk.sh  # installe les outils dans \$HOME/Android/Sdk par défaut
cat <<'EOF' > local.properties
sdk.dir=/chemin/vers/votre/Android/Sdk
EOF
```

> 💡 Le script accepte un chemin personnalisé en argument (`./scripts/install-android-sdk.sh /opt/android-sdk`). Il se charge de télécharger les command line tools, d'accepter les licences et d'installer `platforms;android-34`, `build-tools;33.0.1` et `platform-tools`.

### 6. Lancer Lint et mettre à jour la baseline

Une fois le SDK installé :

```bash
cd android
./gradlew :app:clean
./gradlew :app:updateLintBaselineRelease
./gradlew :app:lintRelease
```

Le fichier `app/lint-baseline.xml` est ainsi régénéré. Commitez-le dès qu'il change pour garantir que la CI échoue uniquement lorsqu'une nouvelle alerte est introduite.

---

## Utilisation

### Premier lancement

1. **Onboarding** : 3 écrans de présentation (swipe ou skip)
2. **Sélection** :
   - Créer un coffre-fort (recommandé)
   - Utiliser le générateur simple (mode standalone)

### Créer un coffre-fort

1. Cliquer sur "Créer mon coffre-fort"
2. Remplir :
   - **Nom** : ex. "Personnel", "Travail"
   - **Master Password** : 12+ caractères recommandés
   - **Confirmation** : ressaisir le mot de passe
   - **Description** (optionnelle)
3. Cliquer sur "Créer le coffre-fort"
4. ✅ Vault créé et déverrouillé automatiquement

**⚠️ IMPORTANT : Le master password n'est JAMAIS récupérable. Notez-le dans un endroit sûr !**

### Déverrouiller un coffre-fort

1. Sélectionner un vault dans la liste
2. Entrer le master password
3. (Optionnel) Activer le déverrouillage biométrique

### Ajouter une entrée

1. Dans le vault déverrouillé, cliquer sur le FAB (+) en bas à droite
2. Choisir le type :
   - 🔑 Mot de passe
   - 📝 Note sécurisée
   - 💳 Carte bancaire
   - 🆔 Identité
3. Remplir les champs
4. (Optionnel) Générer un mot de passe fort avec le bouton ⚙️
5. (Optionnel) Ajouter TOTP/2FA
6. Sauvegarder

### Générer un mot de passe

**Dans le formulaire d'entrée :**
1. Cliquer sur l'icône ⚙️ à côté du champ password
2. Configurer :
   - Longueur (8-32)
   - Options (Maj, min, chiffres, symboles)
3. Cliquer sur "Régénérer" jusqu'à satisfaction
4. Cliquer sur "Utiliser ce mot de passe"

**Mode standalone :**
1. Depuis l'écran d'accueil → "Utiliser le générateur simple"
2. Onglets : Classique / Phrase
3. Configurer et générer
4. Copier dans le presse-papiers

### Configurer TOTP/2FA

1. Lors de la création/édition d'une entrée
2. Activer "Authentification à 2 facteurs"
3. Deux méthodes :
   - **Scanner QR code** : Cliquer sur l'icône QR (à venir)
   - **Saisir manuellement** : Entrer le secret Base32
4. Remplir :
   - Émetteur (ex. "Google")
   - Secret (ex. "JBSWY3DPEHPK3PXP")
5. Sauvegarder
6. Le code TOTP s'affiche dans la liste avec compte à rebours

---

## Architecture du projet

### Structure des dossiers

```
android/
├── app/
│   ├── src/
│   │   ├── main/
│   │   │   ├── java/com/julien/genpwdpro/
│   │   │   │   ├── data/                           # Data Layer
│   │   │   │   │   ├── local/
│   │   │   │   │   │   ├── database/
│   │   │   │   │   │   │   ├── AppDatabase.kt      # Room DB (v3)
│   │   │   │   │   │   │   └── DatabaseModule.kt   # Hilt DI
│   │   │   │   │   │   ├── dao/
│   │   │   │   │   │   │   ├── VaultDao.kt         # 18 méthodes
│   │   │   │   │   │   │   ├── VaultEntryDao.kt    # 30 méthodes
│   │   │   │   │   │   │   ├── FolderDao.kt        # 15 méthodes
│   │   │   │   │   │   │   ├── TagDao.kt           # 17 méthodes
│   │   │   │   │   │   │   └── PasswordHistoryDao.kt
│   │   │   │   │   │   └── entity/
│   │   │   │   │   │       ├── VaultEntity.kt      # 19 champs
│   │   │   │   │   │       ├── VaultEntryEntity.kt # 47 champs
│   │   │   │   │   │       ├── FolderEntity.kt
│   │   │   │   │   │       ├── TagEntity.kt
│   │   │   │   │   │       ├── EntryTagCrossRef.kt
│   │   │   │   │   │       └── PasswordHistoryEntity.kt
│   │   │   │   │   ├── crypto/
│   │   │   │   │   │   ├── VaultCryptoManager.kt   # Argon2 + AES
│   │   │   │   │   │   └── TotpGenerator.kt        # RFC 6238
│   │   │   │   │   └── repository/
│   │   │   │   │       ├── VaultRepository.kt      # 850 lines
│   │   │   │   │       ├── PasswordRepository.kt
│   │   │   │   │       └── CloudSyncRepository.kt
│   │   │   │   ├── domain/                         # Domain Layer
│   │   │   │   │   ├── model/
│   │   │   │   │   │   ├── SecureNote.kt
│   │   │   │   │   │   ├── SecureCard.kt
│   │   │   │   │   │   └── SecureIdentity.kt
│   │   │   │   │   └── generators/                 # Password Generators
│   │   │   │   │       ├── SyllablesGenerator.kt
│   │   │   │   │       ├── PassphraseGenerator.kt
│   │   │   │   │       └── LeetSpeakGenerator.kt
│   │   │   │   ├── presentation/                   # Presentation Layer
│   │   │   │   │   ├── vault/                      # Vault System
│   │   │   │   │   │   ├── VaultViewModel.kt       # Lifecycle
│   │   │   │   │   │   ├── VaultListViewModel.kt   # List + TOTP
│   │   │   │   │   │   ├── EntryViewModel.kt       # Entry CRUD
│   │   │   │   │   │   ├── VaultSelectorScreen.kt  # Entry point
│   │   │   │   │   │   ├── CreateVaultScreen.kt    # Creation
│   │   │   │   │   │   ├── UnlockVaultScreen.kt    # Unlock
│   │   │   │   │   │   ├── VaultListScreen.kt      # Main (520L)
│   │   │   │   │   │   └── EntryEditScreen.kt      # Form (680L)
│   │   │   │   │   ├── generator/                  # Password Generator
│   │   │   │   │   │   ├── PasswordGeneratorViewModel.kt
│   │   │   │   │   │   └── PasswordGeneratorScreen.kt
│   │   │   │   │   ├── analysis/                   # Security Analysis
│   │   │   │   │   │   ├── PasswordAnalysisViewModel.kt
│   │   │   │   │   │   └── PasswordAnalysisScreen.kt
│   │   │   │   │   ├── onboarding/                 # First launch
│   │   │   │   │   │   ├── OnboardingViewModel.kt
│   │   │   │   │   │   └── OnboardingScreen.kt
│   │   │   │   │   ├── cloudsync/                  # Cloud Sync
│   │   │   │   │   │   ├── CloudSyncViewModel.kt
│   │   │   │   │   │   └── CloudSyncScreen.kt
│   │   │   │   │   ├── navigation/
│   │   │   │   │   │   └── NavGraph.kt             # Routes
│   │   │   │   │   └── theme/                      # Material 3
│   │   │   │   │       ├── Color.kt
│   │   │   │   │       ├── Theme.kt
│   │   │   │   │       └── Type.kt
│   │   │   │   ├── service/
│   │   │   │   │   └── AutofillService.kt          # Android Autofill
│   │   │   │   ├── di/                             # Dependency Injection
│   │   │   │   │   └── AppModule.kt
│   │   │   │   └── MainActivity.kt
│   │   │   ├── res/
│   │   │   │   ├── drawable/                       # Icons
│   │   │   │   │   ├── ic_launcher_foreground.xml  # Lock+key
│   │   │   │   │   ├── ic_launcher_background.xml  # Blue
│   │   │   │   │   ├── ic_launcher_monochrome.xml  # Android 13+
│   │   │   │   │   ├── ic_launcher.xml             # Adaptive
│   │   │   │   │   └── ic_launcher_round.xml
│   │   │   │   ├── values/
│   │   │   │   │   ├── strings.xml
│   │   │   │   │   ├── colors.xml
│   │   │   │   │   └── themes.xml
│   │   │   │   ├── mipmap/                         # Launcher icons
│   │   │   │   └── assets/dictionaries/            # Word lists
│   │   │   └── AndroidManifest.xml
│   │   └── test/                                   # Unit tests
│   │       └── java/com/julien/genpwdpro/
│   │           ├── VaultCryptoManagerTest.kt
│   │           ├── TotpGeneratorTest.kt
│   │           └── VaultRepositoryTest.kt
│   ├── build.gradle.kts                            # App Gradle
│   └── proguard-rules.pro                          # R8 config
├── build.gradle.kts                                # Project Gradle
├── gradle.properties
├── settings.gradle.kts
├── IMPLEMENTATION_COMPLETE.md                      # Status (500L)
└── README.md                                       # This file
```

### Base de données Room

**Version actuelle : 3**

**Entités (5) :**
1. **vaults** (19 colonnes) - Coffres-forts chiffrés
2. **vault_entries** (47 colonnes) - Entrées de mots de passe, notes, cartes, identités
3. **folders** (9 colonnes) - Dossiers hiérarchiques
4. **tags** (5 colonnes) - Tags pour organisation
5. **entry_tag_cross_ref** (2 colonnes) - Relation many-to-many

**DAOs (4) :**
- **VaultDao** : 18 méthodes (CRUD vaults)
- **VaultEntryDao** : 30 méthodes (CRUD entries, recherche, statistiques)
- **FolderDao** : 15 méthodes (hiérarchie)
- **TagDao** : 17 méthodes (tagging)

**Indexes (15+) :**
- Performance optimisée pour recherche et filtrage
- Foreign keys avec CASCADE/SET NULL

**Migrations :**
- 1→2 : Cloud Sync + Password Analysis
- 2→3 : Vault System complet

---

## Statistiques

**Code total : ~23,100+ lines** (incluant Cloud Sync)

| Composant | Fichiers | Lignes | Status |
|-----------|----------|--------|--------|
| **Database** | 11 | ~2,400 | ✅ 100% |
| **Crypto** | 2 | ~600 | ✅ 100% |
| **Repository** | 4 | ~1,650 | ✅ 100% |
| **ViewModels** | 8 | ~1,475 | ✅ 100% |
| **UI Screens** | 16 | ~6,400 | ✅ 100% |
| **Navigation** | 2 | ~430 | ✅ 100% |
| **Cloud Sync Core** | 7 | ~1,422 | ✅ 100% |
| **Cloud Providers** | 6 | ~2,691 | ✅ 40% |
| **Services** | 2 | ~386 | ✅ 100% |
| **Domain** | 3 | ~200 | ✅ 100% |
| **DI** | 2 | ~150 | ✅ 100% |
| **Tests** | 17 | ~1,660 | ✅ 85% |
| **Resources** | 20+ | ~500 | ✅ 100% |
| **Documentation** | 6 | ~3,800 | ✅ 100% |
| **TOTAL** | **106+** | **~23,100+** | **✅ 95%** |

**Fonctionnalités :**
- ✅ Vault System (100%)
- ✅ TOTP/2FA (100%)
- ✅ Password Generator (100%)
- ✅ Security Analysis (100%)
- ✅ **Cloud Sync** (100%) ✨
  - ✅ Google Drive Provider (100%)
  - ✅ WebDAV Provider (100%)
  - ⚠️ OneDrive/pCloud/ProtonDrive (Templates - 40%)
  - ✅ Conflict Resolution (100%)
  - ✅ Auto-Sync (100%)
  - ✅ History & Statistics (100%)
  - ✅ OAuth2 Setup Guides (100%)
- ✅ Onboarding (100%)
- ✅ Autofill (100%)
- ✅ Navigation (100%)
- ✅ **Import/Export (95%)** ✨ **NEW**
  - ✅ Backend (CSV & JSON) (100%)
  - ✅ UI complète avec tabs (100%)
  - ✅ Navigation intégrée (100%)
  - ⏳ Tests utilisateurs (0%)
- ✅ **QR Scanner (95%)** ✨ **NEW**
  - ✅ Backend CameraX + ML Kit (100%)
  - ✅ Intégration TOTP (100%)
  - ✅ Parsing otpauth:// URIs (100%)
  - ⏳ Tests sur devices variés (0%)
- ⚠️ Biometric (70%)
  - ✅ Déverrouillage fonctionnel (100%)
  - ⏳ UX à améliorer (50%)
  - ⏳ Gestion erreurs robuste (60%)

---

## Roadmap

### Phase 1 : Core Functionality ✅ DONE (100%)
- [x] Database (5 entities, 4 DAOs, migrations)
- [x] Cryptography (Argon2id + AES-256-GCM + TOTP)
- [x] Repository (VaultRepository 850 lines)
- [x] ViewModels (Vault, List, Entry)
- [x] UI Screens (Selector, Create, Unlock, List, Edit)
- [x] Navigation (NavGraph + routes)
- [x] Icons (adaptive launcher icons)

### Phase 2 : Import/Export ✅ DONE (95%)
- [x] CSV Import (generic mapping)
- [x] CSV Export (unencrypted warning)
- [x] JSON Export (encrypted)
- [x] JSON Import (encrypted)
- [x] UI complète avec Material 3
- [x] Navigation intégrée dans VaultListScreen
- [ ] KeePass KDBX Import (prévu Phase 5)
- [ ] Tests utilisateurs complets

### Phase 3 : Advanced Features ✅ DONE (100%)
- [x] QR Code Scanner (TOTP setup) ✨
- [x] Biometric unlock (BiometricPrompt integration)
- [x] Folder management UI
- [x] Tag management UI
- [x] Password health analysis (intégré)
- [x] Breach detection (Have I Been Pwned API)
- [x] **Password health dashboard** (UI visuelle complète) ✨ **v1.2.0-alpha.7**
  - Circular animated health gauge (score 0-100)
  - Weak, reused, compromised, old password cards
  - Navigation intégrée dans VaultListScreen menu
  - HaveIBeenPwned API integration
- [x] **Biometric UX improvements** ✨ **v1.2.0-alpha.7**
  - Enhanced error messages with actionable guidance
  - Context-aware prompts with detailed descriptions
  - Short and long message variants
  - Availability state messages
- [x] **Material You dynamic colors** ✨ **v1.2.0-alpha.7**
  - Automatic activation on Android 12+ (API 31+)
  - Wallpaper-based color extraction
  - Graceful fallback to custom colors
  - Comprehensive documentation

### Phase 4 : Polish & Testing ⏳ TODO (2-3 heures)
- [ ] Unit tests (target 90% coverage)
- [ ] UI tests (Compose UI Test)
- [ ] Performance optimization
- [ ] Accessibility (TalkBack)
- [ ] Localization (EN/FR)
- [ ] Dark mode refinements

### Phase 5 : Advanced Security ⏳ TODO (4-5 heures)
- [ ] Card management UI (full CRUD)
- [ ] Identity management UI (full CRUD)
- [ ] Secure attachments (encrypt files)
- [ ] Password generator history
- [ ] Auto-fill enhancements (apps + web)
- [ ] Passkey support (FIDO2/WebAuthn)

### Phase 6 : Cloud & Sync ✅ COMPLETE (100%) ✨ NEW
- [x] **Architecture Core** (1,422 lines)
  - [x] SyncStatus models & enums
  - [x] CloudProvider interface
  - [x] ConflictResolver (5 strategies)
  - [x] VaultSyncManager
  - [x] AutoSyncScheduler (WorkManager)
  - [x] SyncWorker
  - [x] SyncPreferencesManager (EncryptedSharedPreferences)
- [x] **Cloud Providers** (2,691 lines)
  - [x] ✅ Google Drive (OAuth2, 15 GB, production-ready)
  - [x] ✅ WebDAV (Self-hosted, production-ready)
  - [x] ⚠️ OneDrive template (Azure MSAL)
  - [x] ⚠️ pCloud template (OAuth2)
  - [x] ⚠️ ProtonDrive template (beta API)
  - [x] CloudProviderFactory
- [x] **UI Components** (3,162 lines)
  - [x] VaultSyncViewModel (575 lines)
  - [x] SyncSettingsScreen (764 lines)
  - [x] ConflictResolutionDialog (439 lines)
  - [x] WebDAVConfigDialog (397 lines)
  - [x] SyncProgressIndicator (467 lines)
  - [x] SyncHistoryScreen (520 lines)
- [x] **Navigation Integration**
  - [x] SyncSettings route
  - [x] SyncHistory route
  - [x] ViewModel connections
  - [x] Real-time statistics
- [x] **Tests** (460 lines)
  - [x] ConflictResolverTest (13 tests)
  - [x] VaultSyncManagerTest (12 tests)
- [x] **Documentation** (3,800+ lines)
  - [x] CLOUD_SYNC_README.md (750+ lines)
  - [x] PROVIDER_IMPLEMENTATION_GUIDE.md (800+ lines)
  - [x] IMPLEMENTATION_STATUS.md (650+ lines)
  - [x] OAUTH2_SETUP_GUIDE.md (660+ lines)
- [x] **36 Phases complétées** avec 2 providers production-ready

### Phase 7 : Release 📦 TODO
- [ ] ProGuard/R8 optimization (déjà configuré)
- [ ] APK signing
- [ ] Play Store assets (screenshots, description)
- [ ] Privacy policy
- [ ] Release notes
- [ ] Beta testing (Google Play Beta)

---

## Contribution

Les contributions sont les bienvenues ! Pour contribuer :

1. **Fork** le repository
2. **Créer** une branche feature (`git checkout -b feature/AmazingFeature`)
3. **Commit** vos changements (`git commit -m 'Add AmazingFeature'`)
4. **Push** vers la branche (`git push origin feature/AmazingFeature`)
5. **Ouvrir** une Pull Request

### Guidelines

- **Code style** : Suivre les conventions Kotlin (ktlint)
- **Architecture** : Respecter MVVM + Clean Architecture
- **Tests** : Ajouter tests unitaires (coverage > 80%)
- **Documentation** : Commenter le code complexe (KDoc)
- **Commits** : Messages clairs et descriptifs (conventional commits)
- **Security** : Ne jamais commit de clés/secrets

### Développement local

**Linter :**
```bash
./gradlew ktlintCheck     # Vérifier le style
./gradlew ktlintFormat    # Auto-formater
```

**Tests :**
```bash
./gradlew test            # Tests unitaires
./gradlew connectedAndroidTest  # Tests UI
```

**Build :**
```bash
./gradlew assembleDebug   # Debug APK
./gradlew assembleRelease # Release APK (signé)
```

---

## Sécurité

### Signalement de vulnérabilités

Si vous découvrez une vulnérabilité de sécurité, **NE PAS** ouvrir une issue publique. Contactez directement :

- **Email** : [security@genpwd.com](mailto:security@genpwd.com)

### Bonnes pratiques

1. **Master Password** : Utilisez un mot de passe fort (12+ caractères, mélange de types)
2. **Backup** : Exportez régulièrement un backup chiffré
3. **Mises à jour** : Gardez l'app à jour pour les patches de sécurité
4. **Biométrie** : Activez le déverrouillage biométrique pour plus de confort
5. **Auto-lock** : Configurez un timeout court (5 minutes recommandé)
6. **Device** : Sécurisez votre téléphone (code PIN/pattern, chiffrement disk)

### Audit de sécurité

Le code crypto a été reviewé selon :
- [RFC 9106](https://datatracker.ietf.org/doc/rfc9106/) (Argon2)
- [NIST SP 800-38D](https://csrc.nist.gov/publications/detail/sp/800-38d/final) (AES-GCM)
- [RFC 6238](https://datatracker.ietf.org/doc/html/rfc6238) (TOTP)
- [OWASP Mobile Security](https://owasp.org/www-project-mobile-security/)

---

## Licence

Ce projet est sous licence **Apache 2.0 License**.

```
Copyright 2025 Julien Bombled

Licensed under the Apache License, Version 2.0 (the "License");
you may not use this file except in compliance with the License.
You may obtain a copy of the License at

    http://www.apache.org/licenses/LICENSE-2.0

Unless required by applicable law or agreed to in writing, software
distributed under the License is distributed on an "AS IS" BASIS,
WITHOUT WARRANTIES OR CONDITIONS OF ANY KIND, either express or implied.
See the License for the specific language governing permissions and
limitations under the License.
```

---

## Remerciements

- **Argon2** : [Password Hashing Competition](https://password-hashing.net/) winner
- **Material Design 3** : [Google Material Design](https://m3.material.io/)
- **Jetpack Compose** : [Android Developers](https://developer.android.com/jetpack/compose)
- **KeePass** : Inspiration pour l'architecture vault
- **Have I Been Pwned** : [Troy Hunt](https://haveibeenpwned.com/)
- **RFC Authors** : Pour les standards TOTP/HOTP

---

## Contact & Support

- **GitHub Issues** : [https://github.com/VBlackJack/genpwd-pro/issues](https://github.com/VBlackJack/genpwd-pro/issues)
- **Discussions** : [https://github.com/VBlackJack/genpwd-pro/discussions](https://github.com/VBlackJack/genpwd-pro/discussions)
- **Website** : [https://genpwd.com](https://genpwd.com)

---

**Développé avec ❤️ en Kotlin et Jetpack Compose**

*GenPwd Pro - Votre coffre-fort numérique ultra-sécurisé*<|MERGE_RESOLUTION|>--- conflicted
+++ resolved
@@ -13,15 +13,9 @@
 
 **IMPORTANT :** GenPwd Pro utilise un **système de fichiers .gpv** (GenPwd Vault) pour stocker les données sensibles.
 
-<<<<<<< HEAD
-- ✅ **Production** : Fichiers `.gpv` chiffrés (JSON portable avec Argon2id + AES-256-GCM)
-- ✅ **Room Database** : Uniquement pour métadonnées (VaultRegistryEntry, PasswordHistoryEntity)
-- ❌ **Ancien système Room-based** : Supprimé le 2025-11-01 (VaultEntity, VaultEntryEntity, etc.)
-=======
 - ✅ **Production** : Fichiers `.gpv` chiffrés (JSON portable)
 - ✅ **Room Database** : Uniquement pour métadonnées (registre, historique)
 - ❌ **Ancien système Room-based** : Déprécié (DEBUG only)
->>>>>>> 261d6b4b
 
 📖 **Pour une compréhension complète de l'architecture, consultez [ARCHITECTURE.md](ARCHITECTURE.md)**
 
