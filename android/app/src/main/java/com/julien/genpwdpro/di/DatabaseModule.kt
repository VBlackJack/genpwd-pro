--- conflicted
+++ resolved
@@ -41,12 +41,8 @@
                 AppDatabase.MIGRATION_3_4,
                 AppDatabase.MIGRATION_4_5,
                 AppDatabase.MIGRATION_5_6,
-<<<<<<< HEAD
-                AppDatabase.MIGRATION_6_7
-=======
                 AppDatabase.MIGRATION_6_7,
                 AppDatabase.MIGRATION_7_8
->>>>>>> 042050a8
             )
             .fallbackToDestructiveMigration() // Fallback si migration échoue
             .build()
@@ -119,8 +115,6 @@
 
     @Provides
     @Singleton
-<<<<<<< HEAD
-=======
     fun providePresetDao(
         database: AppDatabase
     ): PresetDao {
@@ -129,7 +123,6 @@
 
     @Provides
     @Singleton
->>>>>>> 042050a8
     fun provideVaultRegistryDao(
         database: AppDatabase
     ): VaultRegistryDao {
