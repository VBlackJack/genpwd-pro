--- conflicted
+++ resolved
@@ -159,15 +159,12 @@
 
     @Provides
     @Singleton
-<<<<<<< HEAD
-=======
     fun provideIoDispatcher(): kotlinx.coroutines.CoroutineDispatcher {
         return kotlinx.coroutines.Dispatchers.IO
     }
 
     @Provides
     @Singleton
->>>>>>> 113a603f
     @Named("legacy_sync_enabled")
     fun provideLegacySyncFlag(): Boolean = BuildConfig.DEBUG
 }