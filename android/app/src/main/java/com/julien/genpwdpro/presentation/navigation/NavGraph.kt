--- conflicted
+++ resolved
@@ -123,14 +123,11 @@
                         navController.navigate(Screen.UnlockVault.createRoute(vaultId))
                     }
                 },
-<<<<<<< HEAD
                 onNavigateToVaultList = { vaultId ->
                     navController.navigate(Screen.VaultList.createRoute(vaultId)) {
                         launchSingleTop = true
                     }
                 },
-=======
->>>>>>> 238597d7
                 onNavigateToVaultManager = {
                     navController.navigate(Screen.VaultManager.route)
                 },
@@ -177,43 +174,15 @@
                         navController.navigate(Screen.PresetManager.createRoute(vaultId))
                     }
                 },
-<<<<<<< HEAD
-<<<<<<< HEAD
-                onSaveToVault = if (currentVaultId != null) {
-                    // Vault déverrouillé : autoriser la sauvegarde
-                    { password ->
-                        android.util.Log.d("NavGraph", "Saving password to vault: $currentVaultId")
-                        navController.navigate(
-                            Screen.SelectEntryType.createRoute(
-                                vaultId = currentVaultId,
-=======
                 onSaveToVault = currentVaultId?.let { unlockedVaultId ->
                     { password ->
                         navController.navigate(
                             Screen.SelectEntryType.createRoute(
                                 vaultId = unlockedVaultId,
->>>>>>> origin/codex/analyze-project-for-secure-vault-issues-jcnf34
-=======
-                onSaveToVault = currentVaultId?.let { unlockedVaultId ->
-                    { password ->
-                        navController.navigate(
-                            Screen.SelectEntryType.createRoute(
-                                vaultId = unlockedVaultId,
->>>>>>> 238597d7
                                 password = password
                             )
                         )
                     }
-<<<<<<< HEAD
-<<<<<<< HEAD
-                } else {
-                    android.util.Log.w("NavGraph", "No vault unlocked, cannot save password")
-                    // Aucun vault déverrouillé : le bouton ne sera pas affiché
-                    null
-=======
->>>>>>> origin/codex/analyze-project-for-secure-vault-issues-jcnf34
-=======
->>>>>>> 238597d7
                 }
             )
         }
