--- conflicted
+++ resolved
@@ -7,21 +7,15 @@
 import androidx.navigation.compose.NavHost
 import androidx.navigation.compose.composable
 import androidx.navigation.navArgument
-import com.julien.genpwdpro.data.db.entity.EntryType
-import com.julien.genpwdpro.presentation.dashboard.DashboardScreen
+import com.julien.genpwdpro.data.local.entity.EntryType
 import com.julien.genpwdpro.presentation.screens.GeneratorScreen
 import com.julien.genpwdpro.presentation.screens.analyzer.AnalyzerScreen
 import com.julien.genpwdpro.presentation.screens.customphrase.CustomPhraseScreen
 import com.julien.genpwdpro.presentation.screens.history.HistoryScreen
-import com.julien.genpwdpro.presentation.screens.privacy.PrivacyScreen
-import com.julien.genpwdpro.presentation.screens.security.SecuritySettingsScreen
 import com.julien.genpwdpro.presentation.screens.sync.SyncSettingsScreen
 import com.julien.genpwdpro.presentation.vault.*
-<<<<<<< HEAD
-=======
 import com.julien.genpwdpro.presentation.dashboard.DashboardScreen
 import kotlinx.coroutines.launch
->>>>>>> b727e8f6
 
 /**
  * Routes de navigation de l'application
@@ -54,7 +48,6 @@
 
     // Security Settings
     object SecuritySettings : Screen("security_settings")
-    object Privacy : Screen("privacy")
 
     // Preset Manager
     object PresetManager : Screen("preset_manager/{vaultId}") {
@@ -89,16 +82,9 @@
 
     // Entry - Création/Édition
     object CreateEntry : Screen("create_entry/{vaultId}?type={type}&password={password}") {
-        fun createRoute(
-            vaultId: String,
-            type: EntryType = EntryType.LOGIN,
-            password: String? = null
-        ) =
+        fun createRoute(vaultId: String, type: EntryType = EntryType.LOGIN, password: String? = null) =
             if (password != null) {
-                "create_entry/$vaultId?type=${type.name}&password=${java.net.URLEncoder.encode(
-                    password,
-                    "UTF-8"
-                )}"
+                "create_entry/$vaultId?type=${type.name}&password=${java.net.URLEncoder.encode(password, "UTF-8")}"
             } else {
                 "create_entry/$vaultId?type=${type.name}"
             }
@@ -109,11 +95,6 @@
             "edit_entry/$vaultId/$entryId"
     }
 
-<<<<<<< HEAD
-    // Import/Export
-    object ImportExport : Screen("import_export/{vaultId}") {
-        fun createRoute(vaultId: String) = "import_export/$vaultId"
-=======
     // Vault Presets (liste des presets dans le vault)
     object VaultPresets : Screen("vault_presets/{vaultId}") {
         fun createRoute(vaultId: String) = "vault_presets/$vaultId"
@@ -128,7 +109,6 @@
     // Change Master Password
     object ChangeMasterPassword : Screen("change_master_password/{vaultId}") {
         fun createRoute(vaultId: String) = "change_master_password/$vaultId"
->>>>>>> b727e8f6
     }
 }
 
@@ -215,7 +195,7 @@
                     }
                 },
                 onSaveToVault = currentVaultId?.let { unlockedVaultId ->
-                    { password, _ ->
+                    { password ->
                         navController.navigate(
                             Screen.SelectEntryType.createRoute(
                                 vaultId = unlockedVaultId,
@@ -259,19 +239,6 @@
             )
         }
 
-        composable(Screen.SecuritySettings.route) {
-            SecuritySettingsScreen(
-                onNavigateBack = { navController.popBackStack() },
-                onNavigateToPrivacy = { navController.navigate(Screen.Privacy.route) }
-            )
-        }
-
-        composable(Screen.Privacy.route) {
-            PrivacyScreen(
-                onNavigateBack = { navController.popBackStack() }
-            )
-        }
-
         // ========== Preset Manager ==========
         composable(
             route = Screen.PresetManager.route,
@@ -343,13 +310,6 @@
                     navController.navigate(Screen.SyncSettings.route)
                 },
                 onImportExportClick = {
-<<<<<<< HEAD
-                    navController.navigate(Screen.ImportExport.createRoute(vaultId))
-                },
-                onLockClick = {
-                    // Return to dashboard instead of vault selector
-                    navController.navigate(Screen.Dashboard.route) {
-=======
                     // TODO: Import/Export feature not available in this build
                     // navController.navigate(Screen.ImportExport.createRoute(vaultId))
                 },
@@ -361,7 +321,6 @@
                 },
                 onVaultManagerClick = {
                     navController.navigate(Screen.VaultManager.route) {
->>>>>>> b727e8f6
                         popUpTo(Screen.Dashboard.route) {
                             inclusive = false
                         }
@@ -479,27 +438,15 @@
             )
         }
 
-<<<<<<< HEAD
-        // ========== Import/Export ==========
-        composable(
-            route = Screen.ImportExport.route,
-=======
         // ========== Vault Presets ==========
         composable(
             route = Screen.VaultPresets.route,
->>>>>>> b727e8f6
             arguments = listOf(
                 navArgument("vaultId") { type = NavType.StringType }
             )
         ) { backStackEntry ->
             val vaultId = backStackEntry.arguments?.getString("vaultId") ?: return@composable
 
-<<<<<<< HEAD
-            ImportExportScreen(
-                vaultId = vaultId,
-                onBackClick = { navController.popBackStack() },
-                vaultSessionManager = vaultSessionManager
-=======
             VaultPresetsScreen(
                 vaultId = vaultId,
                 onNavigateBack = { navController.popBackStack() },
@@ -547,7 +494,6 @@
                         }
                     }
                 }
->>>>>>> b727e8f6
             )
         }
     }
