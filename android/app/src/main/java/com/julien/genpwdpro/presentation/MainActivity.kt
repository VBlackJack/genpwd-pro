package com.julien.genpwdpro.presentation

import android.content.Intent
import android.net.Uri
import android.os.Bundle
import android.util.Log
import android.view.View
import android.widget.Toast
import androidx.activity.compose.setContent
import androidx.compose.foundation.layout.fillMaxSize
import androidx.compose.material3.MaterialTheme
import androidx.compose.material3.Surface
import androidx.compose.runtime.DisposableEffect
import androidx.compose.ui.Modifier
import androidx.core.view.ViewCompat
import androidx.core.view.WindowCompat
import androidx.lifecycle.lifecycleScope
import androidx.navigation.NavController
import androidx.navigation.compose.rememberNavController
import com.julien.genpwdpro.core.ipc.IntentSanitizer
import com.julien.genpwdpro.data.inmemory.LegacyMigrationStateStore
import com.julien.genpwdpro.data.sync.oauth.OAuthCallbackManager
import com.julien.genpwdpro.domain.session.AppLifecycleObserver
import com.julien.genpwdpro.domain.session.SessionManager
import com.julien.genpwdpro.domain.session.VaultSessionManager
import com.julien.genpwdpro.domain.session.VaultStartupLocker
import com.julien.genpwdpro.presentation.extensions.setSecureScreen
import com.julien.genpwdpro.presentation.navigation.Screen
import com.julien.genpwdpro.presentation.navigation.SecureRoutes
import com.julien.genpwdpro.presentation.security.SecureBaseActivity
import com.julien.genpwdpro.presentation.theme.GenPwdProTheme
import dagger.hilt.android.AndroidEntryPoint
import javax.inject.Inject
import kotlinx.coroutines.launch
import kotlinx.coroutines.runBlocking

/**
 * Activité principale de l'application GenPwd Pro
 *
 * Point d'entrée de l'application qui configure la navigation et le thème.
 * Gère les intents de deep link (OAuth) et d'autofill.
 */
@AndroidEntryPoint
class MainActivity : SecureBaseActivity() {

    companion object {
        private const val TAG = "MainActivity"
        private const val SESSION_TIMEOUT_HOURS = 24L
        const val EXTRA_AUTOFILL_UNLOCK_REQUEST = "AUTOFILL_UNLOCK_REQUEST"
    }

    @Inject
    lateinit var sessionManager: SessionManager

    @Inject
    lateinit var vaultSessionManager: VaultSessionManager

    @Inject
    lateinit var vaultStartupLocker: VaultStartupLocker

    @Inject
    lateinit var legacyMigrationStateStore: LegacyMigrationStateStore

    override fun onCreate(savedInstanceState: Bundle?) {
        super.onCreate(savedInstanceState)

<<<<<<< HEAD
        setSecureScreen(false)

        val startupResult = runBlocking { vaultStartupLocker.secureStartup() }
        if (!startupResult.isSecure) {
            Log.w(
                TAG,
                "Startup lockdown completed with warnings (fileLocked=${startupResult.fileSessionLocked}, " +
                    "legacyLocked=${startupResult.legacySessionLocked}, registryReset=${startupResult.registryResetSucceeded}, " +
                    "fallback=${startupResult.fallbackApplied}). Errors=${startupResult.errors}"
            )
        }

        val pendingReauth = legacyMigrationStateStore.consumePendingReauthenticationVaultIds()
        if (pendingReauth.isNotEmpty()) {
            Log.w(
                TAG,
                "Legacy migration requires re-authentication for ${pendingReauth.size} vault(s)"
            )
            Toast.makeText(
                this,
                getString(R.string.legacy_migration_reauth_message),
                Toast.LENGTH_LONG
            ).show()
        }

        setupSessionManagement()

        val startDestination = handleInitialIntent(intent)

        setupContent(startDestination)

        WindowCompat.getInsetsController(window, window.decorView)
        ViewCompat.setImportantForAutofill(
            window.decorView,
            View.IMPORTANT_FOR_AUTOFILL_NO_EXCLUDE_DESCENDANTS
        )

        handleDeepLinkIfPresent(intent)
=======
        // Fixed: Use lifecycleScope instead of runBlocking to avoid blocking main thread
        // This prevents ANR (Application Not Responding) during startup
        lifecycleScope.launch {
            val startupResult = vaultStartupLocker.secureStartup()
            if (!startupResult.isSecure) {
                Log.w(
                    TAG,
                    "Startup lockdown completed with warnings (fileLocked=${startupResult.fileSessionLocked}, " +
                        "legacyLocked=${startupResult.legacySessionLocked}, registryReset=${startupResult.registryResetSucceeded}, " +
                        "fallback=${startupResult.fallbackApplied}). Errors=${startupResult.errors}"
                )
            }

            setupSessionManagement()

            val startDestination = handleInitialIntent(intent)

            setupContent(startDestination)

            handleDeepLinkIfPresent(intent)
        }
>>>>>>> b727e8f6
    }

    /**
     * Détermine la destination de départ en fonction de l'intent de lancement.
     */
    private fun handleInitialIntent(intent: Intent?): String {
        val sanitized = intent?.also {
            IntentSanitizer.stripAllExcept(it, setOf(EXTRA_AUTOFILL_UNLOCK_REQUEST))
        }

        return if (sanitized?.getBooleanExtra(EXTRA_AUTOFILL_UNLOCK_REQUEST, false) == true) {
            Log.d(TAG, "Intent d'autofill détecté, démarrage sur VaultManager.")
            Screen.VaultManager.route
        } else {
            Screen.Dashboard.route
        }
    }

    /**
     * Configure la gestion de session avec timeout et auto-lock.
     */
    private fun setupSessionManagement() {
        lifecycleScope.launch {
            val hasExpired = sessionManager.clearExpiredSessions(SESSION_TIMEOUT_HOURS)
            Log.d(
                TAG,
                "Vérification des sessions terminée après verrouillage initial (sessions nettoyées = $hasExpired)."
            )
        }
        lifecycle.addObserver(AppLifecycleObserver(sessionManager, vaultSessionManager))
    }

    /**
     * Configure le contenu Jetpack Compose.
     */
    private fun setupContent(startDestination: String) {
        setContent {
            GenPwdProTheme {
                Surface(
                    modifier = Modifier.fillMaxSize(),
                    color = MaterialTheme.colorScheme.background
                ) {
                    val navController = rememberNavController()
                    val activity = this@MainActivity
                    DisposableEffect(navController) {
                        val listener = NavController.OnDestinationChangedListener { _, destination, _ ->
                            val routeId = destination.route ?: destination.label?.toString().orEmpty()
                            val secure = SecureRoutes.isSensitive(routeId)
                            activity.setSecureScreen(secure)
                        }
                        navController.addOnDestinationChangedListener(listener)
                        navController.currentBackStackEntry?.destination?.let { destination ->
                            val initialRoute = destination.route ?: destination.label?.toString().orEmpty()
                            activity.setSecureScreen(SecureRoutes.isSensitive(initialRoute))
                        }
                        onDispose {
                            navController.removeOnDestinationChangedListener(listener)
                            activity.setSecureScreen(false)
                        }
                    }

                    MainScreen(
                        navController = navController,
                        sessionManager = sessionManager,
                        vaultSessionManager = vaultSessionManager,
                        startDestination = startDestination // Fournir la destination de départ
                    )
                }
            }
        }
    }

    /**
     * Gère les deep links OAuth2 si présents dans l'intent.
     */
    private fun handleDeepLinkIfPresent(intent: Intent?) {
        intent?.data?.let { uri ->
            if (uri.scheme == "genpwdpro" && uri.host == "oauth") {
                handleOAuthDeepLink(uri)
            }
        }
    }

    /**
     * Appelé quand une nouvelle Intent arrive alors que l'activité est active.
     */
    override fun onNewIntent(intent: Intent) {
        super.onNewIntent(intent)
        IntentSanitizer.stripAllExcept(intent, setOf(EXTRA_AUTOFILL_UNLOCK_REQUEST))
        setIntent(intent)
        handleDeepLinkIfPresent(intent)
    }

    /**
     * Gère les deep links OAuth2.
     */
    private fun handleOAuthDeepLink(uri: Uri) {
        Log.d(TAG, "Deep link OAuth reçu: $uri")
        lifecycleScope.launch {
            try {
                val handled = OAuthCallbackManager.handleCallback(uri)
                if (handled) {
                    Log.i(TAG, "Callback OAuth traité avec succès.")
                } else {
                    Log.w(TAG, "Callback OAuth non traité.")
                }
            } catch (e: Exception) {
                Log.e(TAG, "Erreur lors du traitement du callback OAuth.", e)
            }
        }
    }
}<|MERGE_RESOLUTION|>--- conflicted
+++ resolved
@@ -4,35 +4,25 @@
 import android.net.Uri
 import android.os.Bundle
 import android.util.Log
-import android.view.View
-import android.widget.Toast
 import androidx.activity.compose.setContent
 import androidx.compose.foundation.layout.fillMaxSize
 import androidx.compose.material3.MaterialTheme
 import androidx.compose.material3.Surface
-import androidx.compose.runtime.DisposableEffect
 import androidx.compose.ui.Modifier
-import androidx.core.view.ViewCompat
-import androidx.core.view.WindowCompat
+import androidx.fragment.app.FragmentActivity
 import androidx.lifecycle.lifecycleScope
-import androidx.navigation.NavController
 import androidx.navigation.compose.rememberNavController
-import com.julien.genpwdpro.core.ipc.IntentSanitizer
-import com.julien.genpwdpro.data.inmemory.LegacyMigrationStateStore
 import com.julien.genpwdpro.data.sync.oauth.OAuthCallbackManager
 import com.julien.genpwdpro.domain.session.AppLifecycleObserver
 import com.julien.genpwdpro.domain.session.SessionManager
 import com.julien.genpwdpro.domain.session.VaultSessionManager
 import com.julien.genpwdpro.domain.session.VaultStartupLocker
-import com.julien.genpwdpro.presentation.extensions.setSecureScreen
 import com.julien.genpwdpro.presentation.navigation.Screen
-import com.julien.genpwdpro.presentation.navigation.SecureRoutes
-import com.julien.genpwdpro.presentation.security.SecureBaseActivity
 import com.julien.genpwdpro.presentation.theme.GenPwdProTheme
 import dagger.hilt.android.AndroidEntryPoint
-import javax.inject.Inject
 import kotlinx.coroutines.launch
 import kotlinx.coroutines.runBlocking
+import javax.inject.Inject
 
 /**
  * Activité principale de l'application GenPwd Pro
@@ -41,7 +31,7 @@
  * Gère les intents de deep link (OAuth) et d'autofill.
  */
 @AndroidEntryPoint
-class MainActivity : SecureBaseActivity() {
+class MainActivity : FragmentActivity() {
 
     companion object {
         private const val TAG = "MainActivity"
@@ -58,52 +48,9 @@
     @Inject
     lateinit var vaultStartupLocker: VaultStartupLocker
 
-    @Inject
-    lateinit var legacyMigrationStateStore: LegacyMigrationStateStore
-
     override fun onCreate(savedInstanceState: Bundle?) {
         super.onCreate(savedInstanceState)
 
-<<<<<<< HEAD
-        setSecureScreen(false)
-
-        val startupResult = runBlocking { vaultStartupLocker.secureStartup() }
-        if (!startupResult.isSecure) {
-            Log.w(
-                TAG,
-                "Startup lockdown completed with warnings (fileLocked=${startupResult.fileSessionLocked}, " +
-                    "legacyLocked=${startupResult.legacySessionLocked}, registryReset=${startupResult.registryResetSucceeded}, " +
-                    "fallback=${startupResult.fallbackApplied}). Errors=${startupResult.errors}"
-            )
-        }
-
-        val pendingReauth = legacyMigrationStateStore.consumePendingReauthenticationVaultIds()
-        if (pendingReauth.isNotEmpty()) {
-            Log.w(
-                TAG,
-                "Legacy migration requires re-authentication for ${pendingReauth.size} vault(s)"
-            )
-            Toast.makeText(
-                this,
-                getString(R.string.legacy_migration_reauth_message),
-                Toast.LENGTH_LONG
-            ).show()
-        }
-
-        setupSessionManagement()
-
-        val startDestination = handleInitialIntent(intent)
-
-        setupContent(startDestination)
-
-        WindowCompat.getInsetsController(window, window.decorView)
-        ViewCompat.setImportantForAutofill(
-            window.decorView,
-            View.IMPORTANT_FOR_AUTOFILL_NO_EXCLUDE_DESCENDANTS
-        )
-
-        handleDeepLinkIfPresent(intent)
-=======
         // Fixed: Use lifecycleScope instead of runBlocking to avoid blocking main thread
         // This prevents ANR (Application Not Responding) during startup
         lifecycleScope.launch {
@@ -125,18 +72,13 @@
 
             handleDeepLinkIfPresent(intent)
         }
->>>>>>> b727e8f6
     }
 
     /**
      * Détermine la destination de départ en fonction de l'intent de lancement.
      */
     private fun handleInitialIntent(intent: Intent?): String {
-        val sanitized = intent?.also {
-            IntentSanitizer.stripAllExcept(it, setOf(EXTRA_AUTOFILL_UNLOCK_REQUEST))
-        }
-
-        return if (sanitized?.getBooleanExtra(EXTRA_AUTOFILL_UNLOCK_REQUEST, false) == true) {
+        return if (intent?.getBooleanExtra(EXTRA_AUTOFILL_UNLOCK_REQUEST, false) == true) {
             Log.d(TAG, "Intent d'autofill détecté, démarrage sur VaultManager.")
             Screen.VaultManager.route
         } else {
@@ -169,23 +111,6 @@
                     color = MaterialTheme.colorScheme.background
                 ) {
                     val navController = rememberNavController()
-                    val activity = this@MainActivity
-                    DisposableEffect(navController) {
-                        val listener = NavController.OnDestinationChangedListener { _, destination, _ ->
-                            val routeId = destination.route ?: destination.label?.toString().orEmpty()
-                            val secure = SecureRoutes.isSensitive(routeId)
-                            activity.setSecureScreen(secure)
-                        }
-                        navController.addOnDestinationChangedListener(listener)
-                        navController.currentBackStackEntry?.destination?.let { destination ->
-                            val initialRoute = destination.route ?: destination.label?.toString().orEmpty()
-                            activity.setSecureScreen(SecureRoutes.isSensitive(initialRoute))
-                        }
-                        onDispose {
-                            navController.removeOnDestinationChangedListener(listener)
-                            activity.setSecureScreen(false)
-                        }
-                    }
 
                     MainScreen(
                         navController = navController,
@@ -214,7 +139,6 @@
      */
     override fun onNewIntent(intent: Intent) {
         super.onNewIntent(intent)
-        IntentSanitizer.stripAllExcept(intent, setOf(EXTRA_AUTOFILL_UNLOCK_REQUEST))
         setIntent(intent)
         handleDeepLinkIfPresent(intent)
     }
