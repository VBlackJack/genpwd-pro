--- conflicted
+++ resolved
@@ -18,16 +18,10 @@
         FolderEntity::class,
         TagEntity::class,
         EntryTagCrossRef::class,
-<<<<<<< HEAD
-        VaultRegistryEntry::class
-    ],
-    version = 7,
-=======
         PresetEntity::class,
         VaultRegistryEntry::class
     ],
     version = 8,
->>>>>>> 042050a8
     exportSchema = false
 )
 abstract class AppDatabase : RoomDatabase() {
@@ -37,10 +31,7 @@
     abstract fun vaultEntryDao(): VaultEntryDao
     abstract fun folderDao(): FolderDao
     abstract fun tagDao(): TagDao
-<<<<<<< HEAD
-=======
     abstract fun presetDao(): PresetDao
->>>>>>> 042050a8
     abstract fun vaultRegistryDao(): VaultRegistryDao
 
     companion object {
@@ -206,33 +197,56 @@
         }
 
         /**
-<<<<<<< HEAD
-         * Migration 4 → 5: Ajout de la table vault_registry
-         *
-         * This migration adds a new table to track vault files (.gpv) on the filesystem.
-         * The vault_registry table maintains metadata about vault files, including:
-         * - File location and storage strategy
-         * - Statistics (entry count, folder count, etc.)
-         * - Load state and default vault flag
-         *
-         * CRITICAL:
-         * - Column order MUST match VaultRegistryEntry entity field order
-         * - NO DEFAULT values in SQL (Room expects defaultValue='undefined')
-         * - Default values are handled by Kotlin entity defaults
+         * Migration 4 → 5: Ajout de la table presets pour les patterns de génération
          */
         val MIGRATION_4_5 = object : Migration(4, 5) {
             override fun migrate(database: SupportSQLiteDatabase) {
-                // Create vault_registry table
-                // Column order matches VaultRegistryEntry entity exactly:
-                // 1. id, name, filePath, storageStrategy, fileSize, lastModified, lastAccessed
-                // 2. isDefault, isLoaded
-                // 3. @Embedded VaultStatistics: entryCount, folderCount, presetCount, tagCount, totalSize
-                // 4. description, createdAt
-                //
-                // NOTE: No DEFAULT clauses - Room expects defaultValue='undefined'
-                // Default values are provided by entity class when inserting
-                database.execSQL("""
-                    CREATE TABLE IF NOT EXISTS vault_registry (
+                // Créer la table presets
+                database.execSQL("""
+                    CREATE TABLE IF NOT EXISTS presets (
+                        id TEXT NOT NULL PRIMARY KEY,
+                        vaultId TEXT NOT NULL,
+                        encryptedName TEXT NOT NULL,
+                        nameIv TEXT NOT NULL,
+                        icon TEXT NOT NULL DEFAULT '🔐',
+                        generationMode TEXT NOT NULL,
+                        encryptedSettings TEXT NOT NULL,
+                        settingsIv TEXT NOT NULL,
+                        isDefault INTEGER NOT NULL DEFAULT 0,
+                        isSystemPreset INTEGER NOT NULL DEFAULT 0,
+                        createdAt INTEGER NOT NULL,
+                        modifiedAt INTEGER NOT NULL,
+                        lastUsedAt INTEGER,
+                        usageCount INTEGER NOT NULL DEFAULT 0,
+                        FOREIGN KEY (vaultId) REFERENCES vaults(id) ON DELETE CASCADE
+                    )
+                """)
+
+                // Index pour optimiser les requêtes
+                database.execSQL("CREATE INDEX IF NOT EXISTS index_presets_vaultId ON presets(vaultId)")
+                database.execSQL("CREATE INDEX IF NOT EXISTS index_presets_generationMode ON presets(generationMode)")
+                database.execSQL("CREATE INDEX IF NOT EXISTS index_presets_isDefault ON presets(isDefault)")
+            }
+        }
+
+        /**
+         * Migration 5 → 6: Ajout de la table vault_registry pour le système de fichiers .gpv
+         *
+         * Cette migration introduit un système hybride:
+         * - Les vaults existants restent dans Room (table vaults)
+         * - Les nouveaux vaults peuvent être stockés en fichiers .gpv
+         * - vault_registry indexe tous les vaults (DB + fichiers)
+         *
+         * CRITICAL: NO DEFAULT values in SQL (Room expects defaultValue='undefined')
+         */
+        val MIGRATION_5_6 = object : Migration(5, 6) {
+            override fun migrate(database: SupportSQLiteDatabase) {
+                // Drop table if exists (safe - it's new)
+                database.execSQL("DROP TABLE IF EXISTS vault_registry")
+
+                // Create vault_registry table WITHOUT DEFAULT values
+                database.execSQL("""
+                    CREATE TABLE vault_registry (
                         id TEXT NOT NULL PRIMARY KEY,
                         name TEXT NOT NULL,
                         filePath TEXT NOT NULL,
@@ -252,149 +266,21 @@
                     )
                 """)
 
-                // Create indexes for common queries
-                database.execSQL("CREATE INDEX IF NOT EXISTS index_vault_registry_name ON vault_registry(name)")
-                database.execSQL("CREATE INDEX IF NOT EXISTS index_vault_registry_filePath ON vault_registry(filePath)")
-                database.execSQL("CREATE INDEX IF NOT EXISTS index_vault_registry_isDefault ON vault_registry(isDefault)")
-                database.execSQL("CREATE INDEX IF NOT EXISTS index_vault_registry_lastAccessed ON vault_registry(lastAccessed)")
-                database.execSQL("CREATE INDEX IF NOT EXISTS index_vault_registry_storageStrategy ON vault_registry(storageStrategy)")
-            }
-        }
-
-        /**
-         * Migration 5 → 6: Fix vault_registry schema
-         *
-         * This migration fixes the vault_registry table schema by dropping and recreating it.
-         * This is necessary because v5 may have been created with DEFAULT values that don't
-         * match Room's expectations (defaultValue='undefined').
-         *
-         * Safe to drop because vault_registry is new and shouldn't contain user data yet.
-         */
-        val MIGRATION_5_6 = object : Migration(5, 6) {
-            override fun migrate(database: SupportSQLiteDatabase) {
-                // Drop the table if it exists (safe - it's new and likely empty)
-                database.execSQL("DROP TABLE IF EXISTS vault_registry")
-
-                // Recreate with correct schema (no DEFAULT clauses)
-                database.execSQL("""
-                    CREATE TABLE IF NOT EXISTS vault_registry (
-=======
-         * Migration 4 → 5: Ajout de la table presets pour les patterns de génération
-         */
-        val MIGRATION_4_5 = object : Migration(4, 5) {
-            override fun migrate(database: SupportSQLiteDatabase) {
-                // Créer la table presets
-                database.execSQL("""
-                    CREATE TABLE IF NOT EXISTS presets (
-                        id TEXT NOT NULL PRIMARY KEY,
-                        vaultId TEXT NOT NULL,
-                        encryptedName TEXT NOT NULL,
-                        nameIv TEXT NOT NULL,
-                        icon TEXT NOT NULL DEFAULT '🔐',
-                        generationMode TEXT NOT NULL,
-                        encryptedSettings TEXT NOT NULL,
-                        settingsIv TEXT NOT NULL,
-                        isDefault INTEGER NOT NULL DEFAULT 0,
-                        isSystemPreset INTEGER NOT NULL DEFAULT 0,
-                        createdAt INTEGER NOT NULL,
-                        modifiedAt INTEGER NOT NULL,
-                        lastUsedAt INTEGER,
-                        usageCount INTEGER NOT NULL DEFAULT 0,
-                        FOREIGN KEY (vaultId) REFERENCES vaults(id) ON DELETE CASCADE
-                    )
-                """)
-
-                // Index pour optimiser les requêtes
-                database.execSQL("CREATE INDEX IF NOT EXISTS index_presets_vaultId ON presets(vaultId)")
-                database.execSQL("CREATE INDEX IF NOT EXISTS index_presets_generationMode ON presets(generationMode)")
-                database.execSQL("CREATE INDEX IF NOT EXISTS index_presets_isDefault ON presets(isDefault)")
-            }
-        }
-
-        /**
-         * Migration 5 → 6: Ajout de la table vault_registry pour le système de fichiers .gpv
-         *
-         * Cette migration introduit un système hybride:
-         * - Les vaults existants restent dans Room (table vaults)
-         * - Les nouveaux vaults peuvent être stockés en fichiers .gpv
-         * - vault_registry indexe tous les vaults (DB + fichiers)
-         *
-         * CRITICAL: NO DEFAULT values in SQL (Room expects defaultValue='undefined')
-         */
-        val MIGRATION_5_6 = object : Migration(5, 6) {
-            override fun migrate(database: SupportSQLiteDatabase) {
-                // Drop table if exists (safe - it's new)
-                database.execSQL("DROP TABLE IF EXISTS vault_registry")
-
-                // Create vault_registry table WITHOUT DEFAULT values
-                database.execSQL("""
-                    CREATE TABLE vault_registry (
->>>>>>> 042050a8
-                        id TEXT NOT NULL PRIMARY KEY,
-                        name TEXT NOT NULL,
-                        filePath TEXT NOT NULL,
-                        storageStrategy TEXT NOT NULL,
-                        fileSize INTEGER NOT NULL,
-                        lastModified INTEGER NOT NULL,
-                        lastAccessed INTEGER,
-                        isDefault INTEGER NOT NULL,
-                        isLoaded INTEGER NOT NULL,
-                        entryCount INTEGER NOT NULL,
-                        folderCount INTEGER NOT NULL,
-                        presetCount INTEGER NOT NULL,
-                        tagCount INTEGER NOT NULL,
-                        totalSize INTEGER NOT NULL,
-                        description TEXT,
-                        createdAt INTEGER NOT NULL
-                    )
-                """)
-
-<<<<<<< HEAD
-                // Recreate indexes
-                database.execSQL("CREATE INDEX IF NOT EXISTS index_vault_registry_name ON vault_registry(name)")
-                database.execSQL("CREATE INDEX IF NOT EXISTS index_vault_registry_filePath ON vault_registry(filePath)")
-                database.execSQL("CREATE INDEX IF NOT EXISTS index_vault_registry_isDefault ON vault_registry(isDefault)")
-                database.execSQL("CREATE INDEX IF NOT EXISTS index_vault_registry_lastAccessed ON vault_registry(lastAccessed)")
-=======
                 // Create indexes
                 database.execSQL("CREATE INDEX IF NOT EXISTS index_vault_registry_isDefault ON vault_registry(isDefault)")
                 database.execSQL("CREATE INDEX IF NOT EXISTS index_vault_registry_isLoaded ON vault_registry(isLoaded)")
->>>>>>> 042050a8
                 database.execSQL("CREATE INDEX IF NOT EXISTS index_vault_registry_storageStrategy ON vault_registry(storageStrategy)")
             }
         }
 
         /**
-<<<<<<< HEAD
-         * Migration 6 → 7: Update VaultRegistryEntry entity to declare indices
-=======
          * Migration 6 → 7: Re-validation for VaultRegistryEntry indices
->>>>>>> 042050a8
          *
          * This migration doesn't change the database schema - it only updates the entity
          * definition to declare indices that were already created in MIGRATION_5_6.
          *
          * Room requires that indices created in SQL migrations MUST be declared in the
          * @Entity annotation, otherwise schema validation fails.
-<<<<<<< HEAD
-         *
-         * No SQL changes needed - indices already exist from v6.
-         */
-        val MIGRATION_6_7 = object : Migration(6, 7) {
-            override fun migrate(database: SupportSQLiteDatabase) {
-                // No SQL changes needed
-                // Entity annotation updated to include:
-                // @Entity(tableName = "vault_registry", indices = [
-                //     Index(value = ["name"]),
-                //     Index(value = ["filePath"]),
-                //     Index(value = ["isDefault"]),
-                //     Index(value = ["lastAccessed"]),
-                //     Index(value = ["storageStrategy"])
-                // ])
-                //
-                // This migration exists only to bump the version number so Room
-                // re-validates the schema with the updated entity definition.
-=======
          */
         val MIGRATION_6_7 = object : Migration(6, 7) {
             override fun migrate(database: SupportSQLiteDatabase) {
@@ -437,7 +323,6 @@
                     "CREATE INDEX IF NOT EXISTS index_vault_registry_biometricUnlockEnabled " +
                     "ON vault_registry(biometricUnlockEnabled)"
                 )
->>>>>>> 042050a8
             }
         }
     }
