--- conflicted
+++ resolved
@@ -46,10 +46,7 @@
 @Composable
 fun DashboardScreen(
     onNavigateToVault: (String) -> Unit,
-<<<<<<< HEAD
-=======
     onNavigateToVaultList: (String) -> Unit,
->>>>>>> 59b23797
     onNavigateToVaultManager: () -> Unit,
     onNavigateToHistory: () -> Unit,
     onNavigateToAnalyzer: () -> Unit,
@@ -150,9 +147,6 @@
                     VaultOverviewCard(
                         vault = vault,
                         isDefault = vault.id == uiState.defaultVaultId,
-<<<<<<< HEAD
-                        onOpen = { onNavigateToVault(vault.id) },
-=======
                         onOpen = {
                             if (vault.isLoaded) {
                                 onNavigateToVaultList(vault.id)
@@ -160,7 +154,6 @@
                                 onNavigateToVault(vault.id)
                             }
                         },
->>>>>>> 59b23797
                         onManage = onNavigateToVaultManager
                     )
                 }
