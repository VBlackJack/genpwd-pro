package com.julien.genpwdpro.data.local.preferences

import android.content.Context
import androidx.datastore.core.DataStore
import androidx.datastore.preferences.core.*
import androidx.datastore.preferences.preferencesDataStore
import com.julien.genpwdpro.data.models.*
import java.io.IOException
import kotlinx.coroutines.flow.Flow
import kotlinx.coroutines.flow.catch
import kotlinx.coroutines.flow.map

private val Context.dataStore: DataStore<Preferences> by preferencesDataStore(name = "settings")

/**
 * Gestion de la persistence des paramètres avec DataStore
 */
class SettingsDataStore(private val context: Context) {

    // Clés de préférences
    private object PreferencesKeys {
        val ONBOARDING_COMPLETED = booleanPreferencesKey("onboarding_completed")
        val MODE = stringPreferencesKey("mode")
        val QUANTITY = intPreferencesKey("quantity")
        val MASK_DISPLAY = booleanPreferencesKey("mask_display")
        val DIGITS_COUNT = intPreferencesKey("digits_count")
        val SPECIALS_COUNT = intPreferencesKey("specials_count")
        val CUSTOM_SPECIALS = stringPreferencesKey("custom_specials")
        val DIGITS_PLACEMENT = stringPreferencesKey("digits_placement")
        val SPECIALS_PLACEMENT = stringPreferencesKey("specials_placement")
        val DIGITS_POSITIONS = stringPreferencesKey("digits_positions")
        val SPECIALS_POSITIONS = stringPreferencesKey("specials_positions")
        val CASE_MODE = stringPreferencesKey("case_mode")
        val CASE_BLOCKS = stringPreferencesKey("case_blocks") // JSON array
        val SYLLABLES_LENGTH = intPreferencesKey("syllables_length")
        val POLICY = stringPreferencesKey("policy")
        val PASSPHRASE_WORD_COUNT = intPreferencesKey("passphrase_word_count")
        val PASSPHRASE_SEPARATOR = stringPreferencesKey("passphrase_separator")
        val DICTIONARY = stringPreferencesKey("dictionary")
        val LEET_WORD = stringPreferencesKey("leet_word")
    }

    /**
     * Flux des paramètres
     */
    val settingsFlow: Flow<Settings> = context.dataStore.data
        .catch { exception ->
            if (exception is IOException) {
                emit(emptyPreferences())
            } else {
                throw exception
            }
        }
        .map { preferences ->
            Settings(
                mode = preferences[PreferencesKeys.MODE]?.let { GenerationMode.valueOf(it) } ?: GenerationMode.SYLLABLES,
                quantity = preferences[PreferencesKeys.QUANTITY] ?: 5,
                maskDisplay = preferences[PreferencesKeys.MASK_DISPLAY] ?: true,
                digitsCount = preferences[PreferencesKeys.DIGITS_COUNT] ?: 2,
                specialsCount = preferences[PreferencesKeys.SPECIALS_COUNT] ?: 2,
                customSpecials = preferences[PreferencesKeys.CUSTOM_SPECIALS] ?: "_+-=.@#%",
<<<<<<< HEAD
                digitsPlacement = preferences[PreferencesKeys.DIGITS_PLACEMENT]?.let {
                    Placement.valueOf(
                        it
                    )
                } ?: Placement.RANDOM,
                specialsPlacement = preferences[PreferencesKeys.SPECIALS_PLACEMENT]?.let {
                    Placement.valueOf(
                        it
                    )
                } ?: Placement.RANDOM,
                digitsPosition = preferences[PreferencesKeys.DIGITS_POSITION] ?: 50,
                specialsPosition = preferences[PreferencesKeys.SPECIALS_POSITION] ?: 50,
=======
                digitsPlacement = preferences[PreferencesKeys.DIGITS_PLACEMENT]?.let { Placement.valueOf(it) } ?: Placement.RANDOM,
                specialsPlacement = preferences[PreferencesKeys.SPECIALS_PLACEMENT]?.let { Placement.valueOf(it) } ?: Placement.RANDOM,
                digitsPositions = preferences[PreferencesKeys.DIGITS_POSITIONS]?.let { parsePositions(it) } ?: listOf(50),
                specialsPositions = preferences[PreferencesKeys.SPECIALS_POSITIONS]?.let { parsePositions(it) } ?: listOf(50),
>>>>>>> b727e8f6
                caseMode = preferences[PreferencesKeys.CASE_MODE]?.let { CaseMode.valueOf(it) } ?: CaseMode.MIXED,
                caseBlocks = preferences[PreferencesKeys.CASE_BLOCKS]?.let { parseCaseBlocks(it) } ?: listOf(
                    CaseBlock.T,
                    CaseBlock.L
                ),
                syllablesLength = preferences[PreferencesKeys.SYLLABLES_LENGTH] ?: 20,
                policy = preferences[PreferencesKeys.POLICY]?.let { CharPolicy.valueOf(it) } ?: CharPolicy.STANDARD,
                passphraseWordCount = preferences[PreferencesKeys.PASSPHRASE_WORD_COUNT] ?: 5,
                passphraseSeparator = preferences[PreferencesKeys.PASSPHRASE_SEPARATOR] ?: "-",
                dictionary = preferences[PreferencesKeys.DICTIONARY]?.let {
                    DictionaryType.valueOf(
                        it
                    )
                } ?: DictionaryType.FRENCH,
                leetWord = preferences[PreferencesKeys.LEET_WORD] ?: "password"
            )
        }

    /**
     * Sauvegarde les paramètres
     */
    suspend fun saveSettings(settings: Settings) {
        context.dataStore.edit { preferences ->
            preferences[PreferencesKeys.MODE] = settings.mode.name
            preferences[PreferencesKeys.QUANTITY] = settings.quantity
            preferences[PreferencesKeys.MASK_DISPLAY] = settings.maskDisplay
            preferences[PreferencesKeys.DIGITS_COUNT] = settings.digitsCount
            preferences[PreferencesKeys.SPECIALS_COUNT] = settings.specialsCount
            preferences[PreferencesKeys.CUSTOM_SPECIALS] = settings.customSpecials
            preferences[PreferencesKeys.DIGITS_PLACEMENT] = settings.digitsPlacement.name
            preferences[PreferencesKeys.SPECIALS_PLACEMENT] = settings.specialsPlacement.name
            preferences[PreferencesKeys.DIGITS_POSITIONS] = serializePositions(settings.digitsPositions)
            preferences[PreferencesKeys.SPECIALS_POSITIONS] = serializePositions(settings.specialsPositions)
            preferences[PreferencesKeys.CASE_MODE] = settings.caseMode.name
            preferences[PreferencesKeys.CASE_BLOCKS] = serializeCaseBlocks(settings.caseBlocks)
            preferences[PreferencesKeys.SYLLABLES_LENGTH] = settings.syllablesLength
            preferences[PreferencesKeys.POLICY] = settings.policy.name
            preferences[PreferencesKeys.PASSPHRASE_WORD_COUNT] = settings.passphraseWordCount
            preferences[PreferencesKeys.PASSPHRASE_SEPARATOR] = settings.passphraseSeparator
            preferences[PreferencesKeys.DICTIONARY] = settings.dictionary.name
            preferences[PreferencesKeys.LEET_WORD] = settings.leetWord
        }
    }

    /**
     * Vérifie si l'onboarding a été complété
     */
    val isOnboardingCompleted: Flow<Boolean> = context.dataStore.data
        .catch { exception ->
            if (exception is IOException) {
                emit(emptyPreferences())
            } else {
                throw exception
            }
        }
        .map { preferences ->
            preferences[PreferencesKeys.ONBOARDING_COMPLETED] ?: false
        }

    /**
     * Marque l'onboarding comme complété
     */
    suspend fun setOnboardingCompleted() {
        context.dataStore.edit { preferences ->
            preferences[PreferencesKeys.ONBOARDING_COMPLETED] = true
        }
    }

    /**
     * Efface tous les paramètres
     */
    suspend fun clearSettings() {
        context.dataStore.edit { it.clear() }
    }

    /**
     * Sérialise les blocs de casse en JSON simple
     */
    private fun serializeCaseBlocks(blocks: List<CaseBlock>): String {
        return blocks.joinToString(",") { it.name }
    }

    /**
     * Parse les blocs de casse depuis JSON
     */
    private fun parseCaseBlocks(json: String): List<CaseBlock> {
        return json.split(",").mapNotNull {
            try {
                CaseBlock.valueOf(it)
            } catch (e: Exception) {
                null
            }
        }
    }

    /**
     * Sérialise les positions en string
     */
    private fun serializePositions(positions: List<Int>): String {
        return positions.joinToString(",")
    }

    /**
     * Parse les positions depuis string
     */
    private fun parsePositions(str: String): List<Int> {
        return str.split(",").mapNotNull {
            try {
                it.toInt().coerceIn(0, 100)
            } catch (e: Exception) {
                null
            }
        }.ifEmpty { listOf(50) }
    }
}<|MERGE_RESOLUTION|>--- conflicted
+++ resolved
@@ -5,10 +5,10 @@
 import androidx.datastore.preferences.core.*
 import androidx.datastore.preferences.preferencesDataStore
 import com.julien.genpwdpro.data.models.*
-import java.io.IOException
 import kotlinx.coroutines.flow.Flow
 import kotlinx.coroutines.flow.catch
 import kotlinx.coroutines.flow.map
+import java.io.IOException
 
 private val Context.dataStore: DataStore<Preferences> by preferencesDataStore(name = "settings")
 
@@ -59,39 +59,17 @@
                 digitsCount = preferences[PreferencesKeys.DIGITS_COUNT] ?: 2,
                 specialsCount = preferences[PreferencesKeys.SPECIALS_COUNT] ?: 2,
                 customSpecials = preferences[PreferencesKeys.CUSTOM_SPECIALS] ?: "_+-=.@#%",
-<<<<<<< HEAD
-                digitsPlacement = preferences[PreferencesKeys.DIGITS_PLACEMENT]?.let {
-                    Placement.valueOf(
-                        it
-                    )
-                } ?: Placement.RANDOM,
-                specialsPlacement = preferences[PreferencesKeys.SPECIALS_PLACEMENT]?.let {
-                    Placement.valueOf(
-                        it
-                    )
-                } ?: Placement.RANDOM,
-                digitsPosition = preferences[PreferencesKeys.DIGITS_POSITION] ?: 50,
-                specialsPosition = preferences[PreferencesKeys.SPECIALS_POSITION] ?: 50,
-=======
                 digitsPlacement = preferences[PreferencesKeys.DIGITS_PLACEMENT]?.let { Placement.valueOf(it) } ?: Placement.RANDOM,
                 specialsPlacement = preferences[PreferencesKeys.SPECIALS_PLACEMENT]?.let { Placement.valueOf(it) } ?: Placement.RANDOM,
                 digitsPositions = preferences[PreferencesKeys.DIGITS_POSITIONS]?.let { parsePositions(it) } ?: listOf(50),
                 specialsPositions = preferences[PreferencesKeys.SPECIALS_POSITIONS]?.let { parsePositions(it) } ?: listOf(50),
->>>>>>> b727e8f6
                 caseMode = preferences[PreferencesKeys.CASE_MODE]?.let { CaseMode.valueOf(it) } ?: CaseMode.MIXED,
-                caseBlocks = preferences[PreferencesKeys.CASE_BLOCKS]?.let { parseCaseBlocks(it) } ?: listOf(
-                    CaseBlock.T,
-                    CaseBlock.L
-                ),
+                caseBlocks = preferences[PreferencesKeys.CASE_BLOCKS]?.let { parseCaseBlocks(it) } ?: listOf(CaseBlock.T, CaseBlock.L),
                 syllablesLength = preferences[PreferencesKeys.SYLLABLES_LENGTH] ?: 20,
                 policy = preferences[PreferencesKeys.POLICY]?.let { CharPolicy.valueOf(it) } ?: CharPolicy.STANDARD,
                 passphraseWordCount = preferences[PreferencesKeys.PASSPHRASE_WORD_COUNT] ?: 5,
                 passphraseSeparator = preferences[PreferencesKeys.PASSPHRASE_SEPARATOR] ?: "-",
-                dictionary = preferences[PreferencesKeys.DICTIONARY]?.let {
-                    DictionaryType.valueOf(
-                        it
-                    )
-                } ?: DictionaryType.FRENCH,
+                dictionary = preferences[PreferencesKeys.DICTIONARY]?.let { DictionaryType.valueOf(it) } ?: DictionaryType.FRENCH,
                 leetWord = preferences[PreferencesKeys.LEET_WORD] ?: "password"
             )
         }
