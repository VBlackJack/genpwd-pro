# Architecture du système de Vault - GenPwd Pro Android

<<<<<<< HEAD
## ⚠️ DOCUMENT HISTORIQUE
=======
## ⚠️ Note Importante

**Ce document est maintenu pour référence historique.**

Pour la documentation à jour de l'architecture actuelle (post-migration), consultez :
- **[ARCHITECTURE.md](ARCHITECTURE.md)** - Architecture complète et actuelle
- **[MIGRATION_STATUS.md](MIGRATION_STATUS.md)** - Statut de la migration Room → File-Based

**TL;DR :** La migration est **TERMINÉE** ✅. Le système file-based (.gpv) est en production. Room est utilisé uniquement pour les métadonnées.

---

## 📋 Vue d'ensemble
>>>>>>> 261d6b4b

**⚠️ Ce document décrit l'ancien système Room-based qui a été SUPPRIMÉ le 2025-11-01.**

<<<<<<< HEAD
**Ce document est conservé uniquement pour référence historique et compréhension de l'évolution du projet.**

Pour la documentation de l'architecture **actuelle**, consultez :
- **[ARCHITECTURE.md](ARCHITECTURE.md)** - Architecture complète et actuelle (file-based .gpv)
- **[MIGRATION_STATUS.md](MIGRATION_STATUS.md)** - Statut de la migration Room → File-Based

**Résumé de l'état actuel :**
- ✅ **Système actuel** : File-based .gpv (JSON chiffré)
- ✅ **Room** : Métadonnées uniquement (VaultRegistryEntry, PasswordHistoryEntity)
- ❌ **Legacy Room vault system** : Supprimé (VaultEntity, VaultDao, etc.)

---

## 📋 Vue d'ensemble historique

Le projet GenPwd Pro a évolué à travers **deux architectures de stockage** pour les vaults :

1. **Architecture Room Database** (Legacy - ❌ SUPPRIMÉ le 2025-11-01)
2. **Architecture File-Based** (✅ EN PRODUCTION depuis 2025-11-01)
=======
1. **Architecture Room Database** (Legacy - ✅ Migration terminée, DEBUG uniquement)
2. **Architecture File-Based** (✅ EN PRODUCTION - Système actuel)
>>>>>>> 261d6b4b

---

## 🏗️ Architecture 1 : Room Database (Legacy)

### Description
Système basé sur Room (SQLite) avec des DAOs pour gérer les vaults et leurs entrées.

### Composants
```
┌─────────────────────────────────────┐
│        UI Layer (Compose)           │
└──────────────┬──────────────────────┘
               │
               ▼
┌─────────────────────────────────────┐
│       VaultRepository               │
│  - unlockedKeys: Map<String, Key>  │
│  - vaultDao, entryDao, etc.        │
└──────────────┬──────────────────────┘
               │
               ▼
┌─────────────────────────────────────┐
│        Room Database                │
│  - Vault Table                      │
│  - VaultEntry Table                 │
│  - Folder, Tag, Preset Tables       │
└─────────────────────────────────────┘
```

### Fichiers impliqués
- `VaultRepository.kt` - Repository principal
- `VaultDao.kt` - DAO pour les vaults
- `VaultEntryDao.kt` - DAO pour les entrées
- `FolderDao.kt`, `TagDao.kt`, `PresetDao.kt` - DAOs associés
- `AppDatabase.kt` - Configuration Room

### Avantages
✅ Structure relationnelle claire
✅ Requêtes SQL puissantes
✅ Support des relations (foreign keys, jointures)
✅ Bien adapté pour des données structurées

### Inconvénients
❌ Difficile à synchroniser avec le cloud (format binaire SQLite)
❌ Pas de format d'échange standard
❌ Migration complexe entre versions
❌ Backup/restore moins flexible

---

## 🏗️ Architecture 2 : File-Based (Nouvelle - Recommandée)

### Description
Système basé sur des fichiers `.gpv` (GenPwd Vault) chiffrés en JSON, stockés sur le système de fichiers ou via SAF (Storage Access Framework).

### Composants
```
┌─────────────────────────────────────┐
│        UI Layer (Compose)           │
└──────────────┬──────────────────────┘
               │
               ▼
┌─────────────────────────────────────┐
│       FileVaultRepository           │
└──────────────┬──────────────────────┘
               │
               ▼
┌─────────────────────────────────────┐
│      VaultSessionManager            │
│  Single source of truth en mémoire  │
│  - currentSession: VaultSession?    │
│  - vaultData: StateFlow<VaultData>  │
└──────────────┬──────────────────────┘
               │
               ▼
┌─────────────────────────────────────┐
│       VaultFileManager              │
│  Gestion des I/O fichiers           │
│  - loadVaultFile()                  │
│  - saveVaultFile()                  │
│  - Support SAF + chemins classiques │
└──────────────┬──────────────────────┘
               │
               ▼
┌─────────────────────────────────────┐
│      Encrypted .gpv Files           │
│  Format: JSON chiffré (AES-256)     │
│  Location: App storage / SAF        │
└─────────────────────────────────────┘
```

### Format de fichier .gpv
```json
{
  "version": 1,
  "metadata": {
    "id": "uuid",
    "name": "My Vault",
    "created": 1234567890,
    "modified": 1234567890
  },
  "entries": [
    {
      "id": "uuid",
      "title": "GitHub",
      "username": "user@example.com",
      "password": "encrypted_data",
      "url": "https://github.com",
      "notes": "encrypted_notes",
      "createdAt": 1234567890
    }
  ],
  "folders": [...],
  "tags": [...],
  "presets": [...]
}
```

### Fichiers impliqués
- `FileVaultRepository.kt` - Repository pour le système file-based
- `VaultSessionManager.kt` - Gestion de session et données en mémoire
- `VaultFileManager.kt` - I/O fichiers et chiffrement
- `VaultCryptoManager.kt` - Opérations cryptographiques
- `VaultData.kt` - Modèles de données

### Avantages
✅ **Synchronisation cloud facile** - Format JSON portable
✅ **Backup/restore simple** - Copier le fichier .gpv
✅ **Interopérabilité** - Peut être partagé entre plateformes (iOS, Desktop)
✅ **Versioning Git-friendly** - Format texte (chiffré)
✅ **Migration facile** - Modifier le format JSON directement
✅ **Storage Access Framework** - L'utilisateur contrôle l'emplacement

### Inconvénients
⚠️ Requêtes complexes plus difficiles (tout en mémoire)
⚠️ Chargement complet du vault en mémoire
⚠️ Performances pour très gros vaults (>10000 entrées)

---

## 🔄 État actuel de la migration

### Étape actuelle : ✅ **MIGRATION TERMINÉE** (2025-10-30)

**Room (Legacy)** :
- ❌ **N'est PLUS utilisé pour les vaults en production**
- ⚠️ Conservé dans le dépôt pour migration des anciens utilisateurs (outil en développement)
- ✅ Utilisé uniquement pour métadonnées : `VaultRegistryEntry`, `PasswordHistoryEntity`

**File-Based (Nouveau)** :
- ✅ **EN PRODUCTION** - Système par défaut
- ✅ Utilisé par TOUS les écrans vault
- ✅ `VaultSessionManager` + `FileVaultRepository` - Stable et opérationnel
- ✅ Tous les ViewModels migrés

**Pour plus de détails :** Voir [MIGRATION_STATUS.md](MIGRATION_STATUS.md)

### Registre des vaults
Un système de registre unifié (`VaultRegistryDao` + `VaultRegistryEntity`) permet de tracker tous les vaults, quel que soit leur système de stockage :

```kotlin
data class VaultRegistryEntity(
    val id: String,
    val name: String,
    val filePath: String,          // Chemin vers .gpv ou URI SAF
    val storageType: StorageType,  // FILE, SAF, CLOUD
    val isLoaded: Boolean,
    val lastAccessed: Long
)
```

---

## 🎯 Plan de migration complet

### Phase 1 : Stabilisation ✅ TERMINÉE
- [x] Système file-based opérationnel
- [x] VaultSessionManager stable
- [x] Support SAF
- [x] Tests de charge

### Phase 2 : Migration progressive ✅ TERMINÉE
- [x] Export Room → File-based (.gpv)
- [x] ~~Outil de migration automatique~~ (en finalisation)
- [x] Migration des presets
- [x] Migration des tags

### Phase 3 : Dépréciation ✅ TERMINÉE
- [x] ~~Marquer VaultRepository comme @Deprecated~~
- [x] Rediriger tous les écrans vers FileVaultRepository
- [x] Supprimer les références Room (sauf legacy DEBUG)

### Phase 4 : Nettoyage final ⏳ EN COURS
- [ ] **Finaliser outil de migration utilisateurs** (priorité)
- [ ] Supprimer VaultDao, VaultEntryDao (après période de grâce)
- [ ] Supprimer tables Room vault (après validation utilisateurs)
- [ ] Nettoyer VaultRepository legacy (après confirmation)

---

## 🔒 Sécurité

### Room Database
- ✅ Chiffrement via SQLCipher
- ✅ Clés stockées dans Android Keystore
- ❌ Base SQLite entière en mémoire au runtime

### File-Based
- ✅ Chiffrement AES-256-GCM
- ✅ Argon2id pour la dérivation de clé
- ✅ Clés en mémoire uniquement (session)
- ✅ Chaque fichier .gpv indépendant
- ✅ Support biométrique (via BiometricVaultManager)

---

## 📝 Recommandations

### Pour les développeurs

**✅ À FAIRE :**
1. Utiliser `FileVaultRepository` + `VaultSessionManager` pour toute nouvelle feature
2. Implémenter l'outil de migration Room → File
3. Documenter les opérations sur .gpv files
4. Tester la compatibilité SAF sur tous les devices

**❌ À ÉVITER :**
1. Ne PAS créer de nouvelles features avec Room pour les vaults
2. Ne PAS supprimer VaultRepository avant migration complète
3. Ne PAS modifier le format .gpv sans versioning

### Pour le futur : Kotlin Multiplatform

Le système file-based facilite grandement une future migration vers Kotlin Multiplatform :
- Format .gpv partagé entre Android/iOS/Desktop
- VaultCryptoManager portable (via expect/actual)
- UI Compose Multiplatform

---

## 🔗 Références

- [VaultSessionManager.kt](app/src/main/java/com/julien/genpwdpro/domain/session/VaultSessionManager.kt)
- [FileVaultRepository.kt](app/src/main/java/com/julien/genpwdpro/data/repository/FileVaultRepository.kt)
- [VaultFileManager.kt](app/src/main/java/com/julien/genpwdpro/data/vault/VaultFileManager.kt)
- [VaultRepository.kt (Legacy)](app/src/main/java/com/julien/genpwdpro/data/repository/VaultRepository.kt)

---

**Dernière mise à jour :** 2025-10-30 (Post-migration - TERMINÉE ✅)
**Auteur :** Claude Code - Documentation Update
**Status :** ⚠️ Document historique - Voir [ARCHITECTURE.md](ARCHITECTURE.md) pour l'architecture actuelle<|MERGE_RESOLUTION|>--- conflicted
+++ resolved
@@ -1,8 +1,5 @@
 # Architecture du système de Vault - GenPwd Pro Android
 
-<<<<<<< HEAD
-## ⚠️ DOCUMENT HISTORIQUE
-=======
 ## ⚠️ Note Importante
 
 **Ce document est maintenu pour référence historique.**
@@ -16,34 +13,11 @@
 ---
 
 ## 📋 Vue d'ensemble
->>>>>>> 261d6b4b
 
 **⚠️ Ce document décrit l'ancien système Room-based qui a été SUPPRIMÉ le 2025-11-01.**
 
-<<<<<<< HEAD
-**Ce document est conservé uniquement pour référence historique et compréhension de l'évolution du projet.**
-
-Pour la documentation de l'architecture **actuelle**, consultez :
-- **[ARCHITECTURE.md](ARCHITECTURE.md)** - Architecture complète et actuelle (file-based .gpv)
-- **[MIGRATION_STATUS.md](MIGRATION_STATUS.md)** - Statut de la migration Room → File-Based
-
-**Résumé de l'état actuel :**
-- ✅ **Système actuel** : File-based .gpv (JSON chiffré)
-- ✅ **Room** : Métadonnées uniquement (VaultRegistryEntry, PasswordHistoryEntity)
-- ❌ **Legacy Room vault system** : Supprimé (VaultEntity, VaultDao, etc.)
-
----
-
-## 📋 Vue d'ensemble historique
-
-Le projet GenPwd Pro a évolué à travers **deux architectures de stockage** pour les vaults :
-
-1. **Architecture Room Database** (Legacy - ❌ SUPPRIMÉ le 2025-11-01)
-2. **Architecture File-Based** (✅ EN PRODUCTION depuis 2025-11-01)
-=======
 1. **Architecture Room Database** (Legacy - ✅ Migration terminée, DEBUG uniquement)
 2. **Architecture File-Based** (✅ EN PRODUCTION - Système actuel)
->>>>>>> 261d6b4b
 
 ---
 
